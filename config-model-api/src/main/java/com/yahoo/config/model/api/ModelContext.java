// Copyright Yahoo. Licensed under the terms of the Apache 2.0 license. See LICENSE in the project root.
package com.yahoo.config.model.api;

import com.yahoo.component.Version;
import com.yahoo.config.application.api.ApplicationPackage;
import com.yahoo.config.application.api.DeployLogger;
import com.yahoo.config.application.api.FileRegistry;
import com.yahoo.config.provision.ApplicationId;
import com.yahoo.config.provision.AthenzDomain;
import com.yahoo.config.provision.ClusterSpec;
import com.yahoo.config.provision.DockerImage;
import com.yahoo.config.provision.HostName;
import com.yahoo.config.provision.Zone;

import java.io.File;
import java.lang.annotation.ElementType;
import java.lang.annotation.Retention;
import java.lang.annotation.RetentionPolicy;
import java.lang.annotation.Target;
import java.net.URI;
import java.security.cert.X509Certificate;
import java.util.List;
import java.util.Optional;
import java.util.Set;
import java.util.concurrent.ExecutorService;

/**
 * Model context containing state provided to model factories.
 *
 * @author Ulf Lilleengen
 */
public interface ModelContext {

    ApplicationPackage applicationPackage();
    Optional<Model> previousModel();
    Optional<ApplicationPackage> permanentApplicationPackage();
    HostProvisioner getHostProvisioner();
    Provisioned provisioned();
    DeployLogger deployLogger();
    ConfigDefinitionRepo configDefinitionRepo();
    FileRegistry getFileRegistry();
    ExecutorService getExecutor();
    default Optional<? extends Reindexing> reindexing() { return Optional.empty(); }
    Properties properties();
    default Optional<File> appDir() { return Optional.empty();}

    /** The Docker image repo we want to use for images for this deployment (optional, will use default if empty) */
    default Optional<DockerImage> wantedDockerImageRepo() { return Optional.empty(); }

    /** The Vespa version this model is built for */
    Version modelVespaVersion();

    /** The Vespa version we want nodes to become */
    Version wantedNodeVespaVersion();

    /**
     * How to remove a temporary feature flags:
     * 1)
     * - Remove flag definition from Flags
     * - Remove method implementation from ModelContextImpl.FeatureFlags
     * - Modify default implementation of below method to return the new default value
     * - Remove all usage of below method from config-model
     *
     * 2)
     * - (optional) Track Vespa version that introduced changes from 1) in annotation field 'removeAfter'
     *
     * 3)
     *  - Remove below method once all config-model versions in hosted production include changes from 1)
     *  - Remove all flag data files from hosted-feature-flag repository
     */
    interface FeatureFlags {
        @ModelFeatureFlag(owners = {"baldersheim"}, comment = "Revisit in May or June 2021") default double defaultTermwiseLimit() { throw new UnsupportedOperationException("TODO specify default value"); }
        @ModelFeatureFlag(owners = {"vekterli"}) default boolean useThreePhaseUpdates() { throw new UnsupportedOperationException("TODO specify default value"); }
        @ModelFeatureFlag(owners = {"baldersheim"}, comment = "Select sequencer type use while feeding") default String feedSequencerType() { throw new UnsupportedOperationException("TODO specify default value"); }
        @ModelFeatureFlag(owners = {"geirst, baldersheim"}) default int feedTaskLimit() { return 1000; }
        @ModelFeatureFlag(owners = {"geirst, baldersheim"}) default int feedMasterTaskLimit() { return 0; }
        @ModelFeatureFlag(owners = {"geirst, baldersheim"}) default String sharedFieldWriterExecutor() { return "NONE"; }
        @ModelFeatureFlag(owners = {"baldersheim"}) default String responseSequencerType() { throw new UnsupportedOperationException("TODO specify default value"); }
        @ModelFeatureFlag(owners = {"baldersheim"}) default int defaultNumResponseThreads() { return 2; }
        @ModelFeatureFlag(owners = {"baldersheim"}) default boolean skipCommunicationManagerThread() { throw new UnsupportedOperationException("TODO specify default value"); }
        @ModelFeatureFlag(owners = {"baldersheim"}) default boolean skipMbusRequestThread() { throw new UnsupportedOperationException("TODO specify default value"); }
        @ModelFeatureFlag(owners = {"baldersheim"}) default boolean skipMbusReplyThread() { throw new UnsupportedOperationException("TODO specify default value"); }
        @ModelFeatureFlag(owners = {"baldersheim"}) default boolean useAsyncMessageHandlingOnSchedule() { throw new UnsupportedOperationException("TODO specify default value"); }
        @ModelFeatureFlag(owners = {"baldersheim"}) default double feedConcurrency() { throw new UnsupportedOperationException("TODO specify default value"); }
        @ModelFeatureFlag(owners = {"baldersheim"}) default int metricsproxyNumThreads() { throw new UnsupportedOperationException("TODO specify default value"); }
        @ModelFeatureFlag(owners = {"baldersheim"}) default int largeRankExpressionLimit() { return 8192; }
        @ModelFeatureFlag(owners = {"baldersheim"}) default int maxUnCommittedMemory() { return 130000; }
        @ModelFeatureFlag(owners = {"baldersheim"}) default int maxConcurrentMergesPerNode() { throw new UnsupportedOperationException("TODO specify default value"); }
        @ModelFeatureFlag(owners = {"baldersheim"}) default int maxMergeQueueSize() { throw new UnsupportedOperationException("TODO specify default value"); }
        @ModelFeatureFlag(owners = {"vekterli", "geirst"}) default boolean ignoreMergeQueueLimit() { throw new UnsupportedOperationException("TODO specify default value"); }
        @ModelFeatureFlag(owners = {"baldersheim"}) default boolean containerDumpHeapOnShutdownTimeout() { throw new UnsupportedOperationException("TODO specify default value"); }
        @ModelFeatureFlag(owners = {"baldersheim"}) default double containerShutdownTimeout() { throw new UnsupportedOperationException("TODO specify default value"); }
        @ModelFeatureFlag(owners = {"baldersheim"}) default double diskBloatFactor() { throw new UnsupportedOperationException("TODO specify default value"); }
        @ModelFeatureFlag(owners = {"baldersheim"}) default int docstoreCompressionLevel() { throw new UnsupportedOperationException("TODO specify default value"); }
        @ModelFeatureFlag(owners = {"geirst"}) default boolean enableFeedBlockInDistributor() { return true; }
        @ModelFeatureFlag(owners = {"bjorncs", "tokle"}) default List<String> allowedAthenzProxyIdentities() { return List.of(); }
        @ModelFeatureFlag(owners = {"vekterli"}) default int maxActivationInhibitedOutOfSyncGroups() { return 0; }
        @ModelFeatureFlag(owners = {"hmusum"}) default String jvmOmitStackTraceInFastThrowOption(ClusterSpec.Type type) { return ""; }
        @ModelFeatureFlag(owners = {"arnej"}) default boolean requireConnectivityCheck() { return true; }
        @ModelFeatureFlag(owners = {"hmusum"}) default double resourceLimitDisk() { return 0.8; }
        @ModelFeatureFlag(owners = {"hmusum"}) default double resourceLimitMemory() { return 0.8; }
        @ModelFeatureFlag(owners = {"geirst", "vekterli"}) default double minNodeRatioPerGroup() { return 0.0; }
        @ModelFeatureFlag(owners = {"arnej"}) default boolean newLocationBrokerLogic() { return true; }
        @ModelFeatureFlag(owners = {"bjorncs"}, removeAfter = "7.504") default int maxConnectionLifeInHosted() { return 45; }
        @ModelFeatureFlag(owners = {"geirst", "vekterli"}) default int distributorMergeBusyWait() { return 10; }
        @ModelFeatureFlag(owners = {"vekterli", "geirst"}) default boolean distributorEnhancedMaintenanceScheduling() { return false; }
        @ModelFeatureFlag(owners = {"arnej"}) default boolean forwardIssuesAsErrors() { return true; }
        @ModelFeatureFlag(owners = {"geirst", "vekterli"}) default boolean asyncApplyBucketDiff() { return false; }
        @ModelFeatureFlag(owners = {"arnej"}) default boolean ignoreThreadStackSizes() { return false; }
        @ModelFeatureFlag(owners = {"vekterli", "geirst"}) default boolean unorderedMergeChaining() { return false; }
        @ModelFeatureFlag(owners = {"arnej"}) default boolean useV8GeoPositions() { return false; }
        @ModelFeatureFlag(owners = {"arnej", "baldersheim"}) default boolean useV8DocManagerCfg() { return false; }
        @ModelFeatureFlag(owners = {"baldersheim", "geirst", "toregge"}) default int maxCompactBuffers() { return 1; }
        @ModelFeatureFlag(owners = {"hmusum"}) default boolean failDeploymentWithInvalidJvmOptions() { return false; }
        @ModelFeatureFlag(owners = {"baldersheim"}) default double tlsSizeFraction() { throw new UnsupportedOperationException("TODO specify default value"); }
<<<<<<< HEAD
        @ModelFeatureFlag(owners = {"arnej", "andreer"}) default List<String> ignoredHttpUserAgents() { return List.of(); }
=======
        @ModelFeatureFlag(owners = {"bjorncs"}) default boolean enableServerOcspStapling() { return false; }
>>>>>>> 1f3e5d10
    }

    /** Warning: As elsewhere in this package, do not make backwards incompatible changes that will break old config models! */
    interface Properties {
        FeatureFlags featureFlags();
        boolean multitenant();
        ApplicationId applicationId();
        List<ConfigServerSpec> configServerSpecs();
        HostName loadBalancerName();
        URI ztsUrl();
        String athenzDnsSuffix();
        boolean hostedVespa();
        Zone zone();
        Set<ContainerEndpoint> endpoints();
        boolean isBootstrap();
        boolean isFirstTimeDeployment();

        default Optional<EndpointCertificateSecrets> endpointCertificateSecrets() { return Optional.empty(); }

        default Optional<AthenzDomain> athenzDomain() { return Optional.empty(); }

        // applicationRoles is no longer in use and should be removed. Replaced by AwsEnvironment. Remove after 7.458
        default Optional<ApplicationRoles> applicationRoles() { return Optional.empty(); }

        default Quota quota() { return Quota.unlimited(); }

        default List<TenantSecretStore> tenantSecretStores() { return List.of(); }

        // Default setting for the gc-options attribute if not specified explicit by application
        default String jvmGCOptions() { return jvmGCOptions(Optional.empty()); }

        // Default setting for the gc-options attribute if not specified explicit by application
        String jvmGCOptions(Optional<ClusterSpec.Type> clusterType);

        // Note: Used in unit tests (set to false in TestProperties) to avoid needing to deal with implicitly created node for logserver
        default boolean useDedicatedNodeForLogserver() { return true; }

        // Allow disabling mTLS for now, harden later
        default boolean allowDisableMtls() { return true; }

        default List<X509Certificate> operatorCertificates() { return List.of(); }

        default List<String> tlsCiphersOverride() { return List.of(); }

        default List<String> zoneDnsSuffixes() { return List.of(); }
    }

    @Retention(RetentionPolicy.RUNTIME)
    @Target(ElementType.METHOD)
    @interface ModelFeatureFlag {
        String[] owners();
        String removeAfter() default ""; // On the form "7.100.10"
        String comment() default "";
    }

}<|MERGE_RESOLUTION|>--- conflicted
+++ resolved
@@ -113,11 +113,8 @@
         @ModelFeatureFlag(owners = {"baldersheim", "geirst", "toregge"}) default int maxCompactBuffers() { return 1; }
         @ModelFeatureFlag(owners = {"hmusum"}) default boolean failDeploymentWithInvalidJvmOptions() { return false; }
         @ModelFeatureFlag(owners = {"baldersheim"}) default double tlsSizeFraction() { throw new UnsupportedOperationException("TODO specify default value"); }
-<<<<<<< HEAD
         @ModelFeatureFlag(owners = {"arnej", "andreer"}) default List<String> ignoredHttpUserAgents() { return List.of(); }
-=======
         @ModelFeatureFlag(owners = {"bjorncs"}) default boolean enableServerOcspStapling() { return false; }
->>>>>>> 1f3e5d10
     }
 
     /** Warning: As elsewhere in this package, do not make backwards incompatible changes that will break old config models! */
