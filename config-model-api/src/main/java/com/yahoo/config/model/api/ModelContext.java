// Copyright Yahoo. Licensed under the terms of the Apache 2.0 license. See LICENSE in the project root.
package com.yahoo.config.model.api;

import com.yahoo.component.Version;
import com.yahoo.config.application.api.ApplicationPackage;
import com.yahoo.config.application.api.DeployLogger;
import com.yahoo.config.application.api.FileRegistry;
import com.yahoo.config.provision.ApplicationId;
import com.yahoo.config.provision.AthenzDomain;
import com.yahoo.config.provision.ClusterSpec;
import com.yahoo.config.provision.DockerImage;
import com.yahoo.config.provision.HostName;
import com.yahoo.config.provision.Zone;

import java.io.File;
import java.lang.annotation.ElementType;
import java.lang.annotation.Retention;
import java.lang.annotation.RetentionPolicy;
import java.lang.annotation.Target;
import java.net.URI;
import java.security.cert.X509Certificate;
import java.util.List;
import java.util.Optional;
import java.util.Set;
import java.util.concurrent.ExecutorService;

/**
 * Model context containing state provided to model factories.
 *
 * @author Ulf Lilleengen
 */
public interface ModelContext {

    ApplicationPackage applicationPackage();
    Optional<Model> previousModel();
    Optional<ApplicationPackage> permanentApplicationPackage();
    HostProvisioner getHostProvisioner();
    Provisioned provisioned();
    DeployLogger deployLogger();
    ConfigDefinitionRepo configDefinitionRepo();
    FileRegistry getFileRegistry();
    ExecutorService getExecutor();
    default Optional<? extends Reindexing> reindexing() { return Optional.empty(); }
    Properties properties();
    default Optional<File> appDir() { return Optional.empty();}

    /** The Docker image repo we want to use for images for this deployment (optional, will use default if empty) */
    default Optional<DockerImage> wantedDockerImageRepo() { return Optional.empty(); }

    /** The Vespa version this model is built for */
    Version modelVespaVersion();

    /** The Vespa version we want nodes to become */
    Version wantedNodeVespaVersion();

    /**
     * How to remove a temporary feature flags:
     * 1)
     * - Remove flag definition from Flags
     * - Remove method implementation from ModelContextImpl.FeatureFlags
     * - Modify default implementation of below method to return the new default value
     * - Remove all usage of below method from config-model
     *
     * 2)
     * - (optional) Track Vespa version that introduced changes from 1) in annotation field 'removeAfter'
     *
     * 3)
     *  - Remove below method once all config-model versions in hosted production include changes from 1)
     *  - Remove all flag data files from hosted-feature-flag repository
     */
    interface FeatureFlags {
        @ModelFeatureFlag(owners = {"baldersheim"}, comment = "Revisit in May or June 2021") default double defaultTermwiseLimit() { throw new UnsupportedOperationException("TODO specify default value"); }
        @ModelFeatureFlag(owners = {"vekterli"}) default boolean useThreePhaseUpdates() { throw new UnsupportedOperationException("TODO specify default value"); }
        @ModelFeatureFlag(owners = {"baldersheim"}, comment = "Select sequencer type use while feeding") default String feedSequencerType() { return "THROUGHPUT"; }
        @ModelFeatureFlag(owners = {"geirst, baldersheim"}) default int feedTaskLimit() { return 1000; }
        @ModelFeatureFlag(owners = {"geirst, baldersheim"}) default int feedMasterTaskLimit() { return 1000; }
        @ModelFeatureFlag(owners = {"geirst, baldersheim"}) default String sharedFieldWriterExecutor() { return "NONE"; }
        @ModelFeatureFlag(owners = {"baldersheim"}) default String responseSequencerType() { throw new UnsupportedOperationException("TODO specify default value"); }
        @ModelFeatureFlag(owners = {"baldersheim"}) default int defaultNumResponseThreads() { return 2; }
        @ModelFeatureFlag(owners = {"baldersheim"}) default boolean skipCommunicationManagerThread() { throw new UnsupportedOperationException("TODO specify default value"); }
        @ModelFeatureFlag(owners = {"baldersheim"}) default boolean skipMbusRequestThread() { throw new UnsupportedOperationException("TODO specify default value"); }
        @ModelFeatureFlag(owners = {"baldersheim"}) default boolean skipMbusReplyThread() { throw new UnsupportedOperationException("TODO specify default value"); }
        @ModelFeatureFlag(owners = {"baldersheim"}) default boolean useAsyncMessageHandlingOnSchedule() { throw new UnsupportedOperationException("TODO specify default value"); }
        @ModelFeatureFlag(owners = {"baldersheim"}) default double feedConcurrency() { throw new UnsupportedOperationException("TODO specify default value"); }
        @ModelFeatureFlag(owners = {"baldersheim"}) default int defaultPoolNumThreads() { return 2; }
        @ModelFeatureFlag(owners = {"baldersheim"}) default int availableProcessors() { return 2; }
        @ModelFeatureFlag(owners = {"baldersheim"}) default int maxUnCommittedMemory() { return 130000; }
        @ModelFeatureFlag(owners = {"baldersheim"}) default int maxConcurrentMergesPerNode() { return 16; }
        @ModelFeatureFlag(owners = {"baldersheim"}) default int maxMergeQueueSize() { return 100; }
        @ModelFeatureFlag(owners = {"baldersheim"}) default boolean containerDumpHeapOnShutdownTimeout() { throw new UnsupportedOperationException("TODO specify default value"); }
        @ModelFeatureFlag(owners = {"baldersheim"}) default double containerShutdownTimeout() { throw new UnsupportedOperationException("TODO specify default value"); }
        @ModelFeatureFlag(owners = {"geirst"}, removeAfter = "7.541") default boolean enableFeedBlockInDistributor() { return true; }
        @ModelFeatureFlag(owners = {"bjorncs", "tokle"}) default List<String> allowedAthenzProxyIdentities() { return List.of(); }
        @ModelFeatureFlag(owners = {"vekterli"}) default int maxActivationInhibitedOutOfSyncGroups() { return 0; }
        @ModelFeatureFlag(owners = {"hmusum"}) default String jvmOmitStackTraceInFastThrowOption(ClusterSpec.Type type) { return ""; }
        @ModelFeatureFlag(owners = {"hmusum"}) default double resourceLimitDisk() { return 0.75; }
        @ModelFeatureFlag(owners = {"hmusum"}) default double resourceLimitMemory() { return 0.8; }
        @ModelFeatureFlag(owners = {"geirst", "vekterli"}) default double minNodeRatioPerGroup() { return 0.0; }
        @ModelFeatureFlag(owners = {"arnej"}) default boolean forwardIssuesAsErrors() { return true; }
        @ModelFeatureFlag(owners = {"arnej"}) default boolean ignoreThreadStackSizes() { return false; }
        @ModelFeatureFlag(owners = {"vekterli", "geirst"}) default boolean unorderedMergeChaining() { return true; }
        @ModelFeatureFlag(owners = {"arnej"}) default boolean useV8GeoPositions() { return false; }
        @ModelFeatureFlag(owners = {"arnej", "baldersheim"}) default boolean useV8DocManagerCfg() { return false; }
        @ModelFeatureFlag(owners = {"baldersheim", "geirst", "toregge"}) default int maxCompactBuffers() { return 1; }
        @ModelFeatureFlag(owners = {"hmusum"}) default boolean failDeploymentWithInvalidJvmOptions() { return false; }
        @ModelFeatureFlag(owners = {"arnej", "andreer"}) default List<String> ignoredHttpUserAgents() { return List.of(); }
        @ModelFeatureFlag(owners = {"bjorncs"}) default boolean enableServerOcspStapling() { return false; }
<<<<<<< HEAD
        @ModelFeatureFlag(owners = {"vekterli"}) default String persistenceAsyncThrottling() {  throw new UnsupportedOperationException("TODO specify default value"); }
        @ModelFeatureFlag(owners = {"arnej"}) default boolean avoidRenamingSummaryFeatures() { return false; }
=======
        @ModelFeatureFlag(owners = {"vekterli"}) default String persistenceAsyncThrottling() { throw new UnsupportedOperationException("TODO specify default value"); }
        @ModelFeatureFlag(owners = {"vekterli"}) default String mergeThrottlingPolicy() { throw new UnsupportedOperationException("TODO specify default value"); }
        @ModelFeatureFlag(owners = {"vekterli"}) default double persistenceThrottlingWsDecrementFactor() { throw new UnsupportedOperationException("TODO specify default value"); }
        @ModelFeatureFlag(owners = {"vekterli"}) default double persistenceThrottlingWsBackoff() { throw new UnsupportedOperationException("TODO specify default value"); }
        @ModelFeatureFlag(owners = {"geirst", "vekterli"}) default boolean inhibitDefaultMergesWhenGlobalMergesPending() { return false; }
        @ModelFeatureFlag(owners = {"arnej"}) default boolean useQrserverServiceName() { return true; }
        @ModelFeatureFlag(owners = {"bjorncs", "baldersheim"}) default boolean enableJdiscPreshutdownCommand() { return true; }
>>>>>>> 70e50ea1
    }

    /** Warning: As elsewhere in this package, do not make backwards incompatible changes that will break old config models! */
    interface Properties {
        FeatureFlags featureFlags();
        boolean multitenant();
        ApplicationId applicationId();
        List<ConfigServerSpec> configServerSpecs();
        HostName loadBalancerName();
        URI ztsUrl();
        String athenzDnsSuffix();
        boolean hostedVespa();
        Zone zone();
        Set<ContainerEndpoint> endpoints();
        boolean isBootstrap();
        boolean isFirstTimeDeployment();

        default Optional<EndpointCertificateSecrets> endpointCertificateSecrets() { return Optional.empty(); }

        default Optional<AthenzDomain> athenzDomain() { return Optional.empty(); }

        // applicationRoles is no longer in use and should be removed. Replaced by AwsEnvironment. Remove after 7.458
        default Optional<ApplicationRoles> applicationRoles() { return Optional.empty(); }

        default Quota quota() { return Quota.unlimited(); }

        default List<TenantSecretStore> tenantSecretStores() { return List.of(); }

        // Default setting for the gc-options attribute if not specified explicit by application
        default String jvmGCOptions() { return jvmGCOptions(Optional.empty()); }

        // Default setting for the gc-options attribute if not specified explicit by application
        String jvmGCOptions(Optional<ClusterSpec.Type> clusterType);

        // Note: Used in unit tests (set to false in TestProperties) to avoid needing to deal with implicitly created node for logserver
        default boolean useDedicatedNodeForLogserver() { return true; }

        // Allow disabling mTLS for now, harden later
        default boolean allowDisableMtls() { return true; }

        default List<X509Certificate> operatorCertificates() { return List.of(); }

        default List<String> tlsCiphersOverride() { return List.of(); }

        default List<String> zoneDnsSuffixes() { return List.of(); }
        List<String> environmentVariables();
    }

    @Retention(RetentionPolicy.RUNTIME)
    @Target(ElementType.METHOD)
    @interface ModelFeatureFlag {
        String[] owners();
        String removeAfter() default ""; // On the form "7.100.10"
        String comment() default "";
    }

}<|MERGE_RESOLUTION|>--- conflicted
+++ resolved
@@ -105,10 +105,6 @@
         @ModelFeatureFlag(owners = {"hmusum"}) default boolean failDeploymentWithInvalidJvmOptions() { return false; }
         @ModelFeatureFlag(owners = {"arnej", "andreer"}) default List<String> ignoredHttpUserAgents() { return List.of(); }
         @ModelFeatureFlag(owners = {"bjorncs"}) default boolean enableServerOcspStapling() { return false; }
-<<<<<<< HEAD
-        @ModelFeatureFlag(owners = {"vekterli"}) default String persistenceAsyncThrottling() {  throw new UnsupportedOperationException("TODO specify default value"); }
-        @ModelFeatureFlag(owners = {"arnej"}) default boolean avoidRenamingSummaryFeatures() { return false; }
-=======
         @ModelFeatureFlag(owners = {"vekterli"}) default String persistenceAsyncThrottling() { throw new UnsupportedOperationException("TODO specify default value"); }
         @ModelFeatureFlag(owners = {"vekterli"}) default String mergeThrottlingPolicy() { throw new UnsupportedOperationException("TODO specify default value"); }
         @ModelFeatureFlag(owners = {"vekterli"}) default double persistenceThrottlingWsDecrementFactor() { throw new UnsupportedOperationException("TODO specify default value"); }
@@ -116,7 +112,7 @@
         @ModelFeatureFlag(owners = {"geirst", "vekterli"}) default boolean inhibitDefaultMergesWhenGlobalMergesPending() { return false; }
         @ModelFeatureFlag(owners = {"arnej"}) default boolean useQrserverServiceName() { return true; }
         @ModelFeatureFlag(owners = {"bjorncs", "baldersheim"}) default boolean enableJdiscPreshutdownCommand() { return true; }
->>>>>>> 70e50ea1
+        @ModelFeatureFlag(owners = {"arnej"}) default boolean avoidRenamingSummaryFeatures() { return false; }
     }
 
     /** Warning: As elsewhere in this package, do not make backwards incompatible changes that will break old config models! */
