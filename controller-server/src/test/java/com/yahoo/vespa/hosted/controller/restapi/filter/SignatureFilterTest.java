--- conflicted
+++ resolved
@@ -81,7 +81,6 @@
                               null);
 
         // Signed request gets no role when no key is stored for the application.
-<<<<<<< HEAD
         DiscFilterRequest signed = requestOf(signer.signed(request, Method.GET, InputStream::nullInputStream), emptyBody);
         filter.filter(signed);
         assertNull(signed.getAttribute(SecurityContext.ATTRIBUTE_NAME));
@@ -109,7 +108,7 @@
         assertEquals(Set.of(Role.headless(id.tenant(), id.application()),
                             Role.developer(id.tenant())),
                      securityContext.roles());
-=======
+
         verifySecurityContext(requestOf(signer.signed(request.copy(), Method.GET, InputStream::nullInputStream), emptyBody),
                 null);
 
@@ -148,7 +147,6 @@
                               new SecurityContext(new SimplePrincipal("user"),
                                                   Set.of(Role.reader(id.tenant()),
                                                          Role.developer(id.tenant()))));
->>>>>>> c8ea72fa
 
         // Unsigned requests still get no roles.
         verifySecurityContext(requestOf(request.copy().method("GET", HttpRequest.BodyPublishers.ofByteArray(emptyBody)).build(), emptyBody),
