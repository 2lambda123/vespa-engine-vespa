// Copyright Yahoo. Licensed under the terms of the Apache 2.0 license. See LICENSE in the project root.
package com.yahoo.vespa.hosted.controller.persistence;

import com.google.inject.Inject;
import com.yahoo.collections.Pair;
import com.yahoo.component.Version;
import com.yahoo.concurrent.UncheckedTimeoutException;
import com.yahoo.config.provision.ApplicationId;
import com.yahoo.config.provision.HostName;
import com.yahoo.config.provision.SystemName;
import com.yahoo.config.provision.TenantName;
import com.yahoo.config.provision.zone.ZoneId;
import com.yahoo.path.Path;
import com.yahoo.slime.Slime;
import com.yahoo.slime.SlimeUtils;
import com.yahoo.transaction.Mutex;
import com.yahoo.vespa.curator.Curator;
import com.yahoo.vespa.hosted.controller.Application;
import com.yahoo.vespa.hosted.controller.api.identifiers.ControllerVersion;
import com.yahoo.vespa.hosted.controller.api.identifiers.DeploymentId;
import com.yahoo.vespa.hosted.controller.api.integration.ServiceRegistry;
import com.yahoo.vespa.hosted.controller.api.integration.archive.ArchiveBucket;
import com.yahoo.vespa.hosted.controller.api.integration.certificates.EndpointCertificateMetadata;
import com.yahoo.vespa.hosted.controller.api.integration.deployment.JobType;
import com.yahoo.vespa.hosted.controller.api.integration.deployment.RunId;
import com.yahoo.vespa.hosted.controller.api.integration.vcmr.VespaChangeRequest;
import com.yahoo.vespa.hosted.controller.application.TenantAndApplicationId;
import com.yahoo.vespa.hosted.controller.auditlog.AuditLog;
import com.yahoo.vespa.hosted.controller.deployment.RetriggerEntry;
import com.yahoo.vespa.hosted.controller.deployment.RetriggerEntrySerializer;
import com.yahoo.vespa.hosted.controller.deployment.Run;
import com.yahoo.vespa.hosted.controller.deployment.Step;
import com.yahoo.vespa.hosted.controller.dns.NameServiceQueue;
import com.yahoo.vespa.hosted.controller.notification.Notification;
import com.yahoo.vespa.hosted.controller.routing.RoutingPolicy;
import com.yahoo.vespa.hosted.controller.routing.RoutingStatus;
import com.yahoo.vespa.hosted.controller.routing.ZoneRoutingPolicy;
import com.yahoo.vespa.hosted.controller.support.access.SupportAccess;
import com.yahoo.vespa.hosted.controller.tenant.Tenant;
import com.yahoo.vespa.hosted.controller.versions.OsVersionStatus;
import com.yahoo.vespa.hosted.controller.versions.OsVersionTarget;
import com.yahoo.vespa.hosted.controller.versions.VersionStatus;
import com.yahoo.vespa.hosted.controller.versions.VespaVersion;
import java.io.IOException;
import java.io.UncheckedIOException;
import java.nio.ByteBuffer;
import java.time.Duration;
import java.util.ArrayList;
import java.util.Arrays;
import java.util.Collections;
import java.util.HashMap;
import java.util.List;
import java.util.Map;
import java.util.NavigableMap;
import java.util.Optional;
import java.util.Set;
import java.util.concurrent.ConcurrentHashMap;
import java.util.concurrent.TimeoutException;
import java.util.function.Function;
import java.util.function.Predicate;
import java.util.logging.Level;
import java.util.logging.Logger;
import java.util.stream.Collectors;
import java.util.stream.LongStream;

import static java.util.stream.Collectors.collectingAndThen;
import static java.util.stream.Collectors.toUnmodifiableList;

/**
 * Curator backed database for storing the persistence state of controllers. This maps controller specific operations
 * to general curator operations.
 *
 * @author bratseth
 * @author mpolden
 * @author jonmv
 */
public class CuratorDb {

    private static final Logger log = Logger.getLogger(CuratorDb.class.getName());
    private static final Duration deployLockTimeout = Duration.ofMinutes(30);
    private static final Duration defaultLockTimeout = Duration.ofMinutes(5);
    private static final Duration defaultTryLockTimeout = Duration.ofSeconds(1);

    private static final Path root = Path.fromString("/controller/v1");
    private static final Path lockRoot = root.append("locks");
    private static final Path tenantRoot = root.append("tenants");
    private static final Path applicationRoot = root.append("applications");
    private static final Path jobRoot = root.append("jobs");
    private static final Path controllerRoot = root.append("controllers");
    private static final Path routingPoliciesRoot = root.append("routingPolicies");
    private static final Path zoneRoutingPoliciesRoot = root.append("zoneRoutingPolicies");
    private static final Path endpointCertificateRoot = root.append("applicationCertificates");
    private static final Path archiveBucketsRoot = root.append("archiveBuckets");
    private static final Path changeRequestsRoot = root.append("changeRequests");
    private static final Path notificationsRoot = root.append("notifications");
    private static final Path supportAccessRoot = root.append("supportAccess");

    private final NodeVersionSerializer nodeVersionSerializer = new NodeVersionSerializer();
    private final VersionStatusSerializer versionStatusSerializer = new VersionStatusSerializer(nodeVersionSerializer);
    private final ControllerVersionSerializer controllerVersionSerializer = new ControllerVersionSerializer();
    private final ConfidenceOverrideSerializer confidenceOverrideSerializer = new ConfidenceOverrideSerializer();
    private final TenantSerializer tenantSerializer = new TenantSerializer();
    private final OsVersionSerializer osVersionSerializer = new OsVersionSerializer();
    private final OsVersionTargetSerializer osVersionTargetSerializer = new OsVersionTargetSerializer(osVersionSerializer);
    private final OsVersionStatusSerializer osVersionStatusSerializer = new OsVersionStatusSerializer(osVersionSerializer, nodeVersionSerializer);
    private final RoutingPolicySerializer routingPolicySerializer = new RoutingPolicySerializer();
    private final ZoneRoutingPolicySerializer zoneRoutingPolicySerializer = new ZoneRoutingPolicySerializer(routingPolicySerializer);
    private final AuditLogSerializer auditLogSerializer = new AuditLogSerializer();
    private final NameServiceQueueSerializer nameServiceQueueSerializer = new NameServiceQueueSerializer();
    private final ApplicationSerializer applicationSerializer = new ApplicationSerializer();
    private final RunSerializer runSerializer = new RunSerializer();
    private final RetriggerEntrySerializer retriggerEntrySerializer = new RetriggerEntrySerializer();
    private final NotificationsSerializer notificationsSerializer = new NotificationsSerializer();

    private final Curator curator;
    private final Duration tryLockTimeout;

    // For each application id (path), store the ZK node version and its deserialised data - update when version changes.
    // This will grow to keep all applications in memory, but this should be OK
    private final Map<Path, Pair<Integer, Application>> cachedApplications = new ConcurrentHashMap<>();

    // For each job id (path), store the ZK node version and its deserialised data - update when version changes.
    private final Map<Path, Pair<Integer, NavigableMap<RunId, Run>>> cachedHistoricRuns = new ConcurrentHashMap<>();

    @Inject
    public CuratorDb(Curator curator, ServiceRegistry services) {
        this(curator, defaultTryLockTimeout, services.zoneRegistry().system());
    }

    CuratorDb(Curator curator, Duration tryLockTimeout, SystemName system) {
        this.curator = curator;
        this.tryLockTimeout = tryLockTimeout;
<<<<<<< HEAD
        this.applicationSerializer = new ApplicationSerializer(system);
        this.runSerializer = new RunSerializer(system);
        this.retriggerEntrySerializer = new RetriggerEntrySerializer(system);
        this.notificationsSerializer = new NotificationsSerializer(system);
=======
        this.lockScheme = Flags.CONTROLLER_LOCK_SCHEME.bindTo(flagSource);
>>>>>>> 42dfc8a6
    }

    /** Returns all hostnames configured to be part of this ZooKeeper cluster */
    public List<String> cluster() {
        return Arrays.stream(curator.zooKeeperEnsembleConnectionSpec().split(","))
                     .filter(hostAndPort -> !hostAndPort.isEmpty())
                     .map(hostAndPort -> hostAndPort.split(":")[0])
                     .collect(Collectors.toUnmodifiableList());
    }

    // -------------- Locks ---------------------------------------------------

    public Mutex lock(TenantName name) {
        return curator.lock(lockPath(name), defaultLockTimeout.multipliedBy(2));
    }

    public Mutex lock(TenantAndApplicationId id) {
        return curator.lock(lockPath(id), defaultLockTimeout.multipliedBy(2));
    }

    public Mutex lockForDeployment(ApplicationId id, ZoneId zone) {
        return curator.lock(lockPath(id, zone), deployLockTimeout);
    }

    public Mutex lock(ApplicationId id, JobType type) {
        return curator.lock(lockPath(id, type), defaultLockTimeout);
    }

    public Mutex lock(ApplicationId id, JobType type, Step step) throws TimeoutException {
        return tryLock(lockPath(id, type, step));
    }

    public Mutex lockRotations() {
        return curator.lock(lockRoot.append("rotations"), defaultLockTimeout);
    }

    public Mutex lockConfidenceOverrides() {
        return curator.lock(lockRoot.append("confidenceOverrides"), defaultLockTimeout);
    }

    public Mutex lockMaintenanceJob(String jobName) {
        try {
            return tryLock(lockRoot.append("maintenanceJobLocks").append(jobName));
        } catch (TimeoutException e) {
            throw new UncheckedTimeoutException(e);
        }
    }

    public Mutex lockProvisionState(String provisionStateId) {
        return curator.lock(lockPath(provisionStateId), Duration.ofSeconds(1));
    }

    public Mutex lockOsVersions() {
        return curator.lock(lockRoot.append("osTargetVersion"), defaultLockTimeout);
    }

    public Mutex lockOsVersionStatus() {
        return curator.lock(lockRoot.append("osVersionStatus"), defaultLockTimeout);
    }

    public Mutex lockRoutingPolicies() {
        return curator.lock(lockRoot.append("routingPolicies"), defaultLockTimeout);
    }

    public Mutex lockAuditLog() {
        return curator.lock(lockRoot.append("auditLog"), defaultLockTimeout);
    }

    public Mutex lockNameServiceQueue() {
        return curator.lock(lockRoot.append("nameServiceQueue"), defaultLockTimeout);
    }

    public Mutex lockMeteringRefreshTime() throws TimeoutException {
        return tryLock(lockRoot.append("meteringRefreshTime"));
    }

    public Mutex lockArchiveBuckets(ZoneId zoneId) {
        return curator.lock(lockRoot.append("archiveBuckets").append(zoneId.value()), defaultLockTimeout);
    }

    public Mutex lockChangeRequests() {
        return curator.lock(lockRoot.append("changeRequests"), defaultLockTimeout);
    }

    public Mutex lockNotifications(TenantName tenantName) {
        return curator.lock(lockRoot.append("notifications").append(tenantName.value()), defaultLockTimeout);
    }

    public Mutex lockSupportAccess(DeploymentId deploymentId) {
        return curator.lock(lockRoot.append("supportAccess").append(deploymentId.dottedString()), defaultLockTimeout);
    }

    public Mutex lockDeploymentRetriggerQueue() {
        return curator.lock(lockRoot.append("deploymentRetriggerQueue"), defaultLockTimeout);
    }

    // -------------- Helpers ------------------------------------------

    /** Try locking with a low timeout, meaning it is OK to fail lock acquisition.
     *
     * Useful for maintenance jobs, where there is no point in running the jobs back to back.
     */
    private Mutex tryLock(Path path) throws TimeoutException {
        try {
            return curator.lock(path, tryLockTimeout);
        }
        catch (UncheckedTimeoutException e) {
            throw new TimeoutException(e.getMessage());
        }
    }

    private <T> Optional<T> read(Path path, Function<byte[], T> mapper) {
        return curator.getData(path).filter(data -> data.length > 0).map(mapper);
    }

    private Optional<Slime> readSlime(Path path) {
        return read(path, SlimeUtils::jsonToSlime);
    }

    private static byte[] asJson(Slime slime) {
        try {
            return SlimeUtils.toJsonBytes(slime);
        } catch (IOException e) {
            throw new UncheckedIOException(e);
        }
    }

    // -------------- Deployment orchestration --------------------------------

    public double readUpgradesPerMinute() {
        return read(upgradesPerMinutePath(), ByteBuffer::wrap).map(ByteBuffer::getDouble).orElse(0.125);
    }

    public void writeUpgradesPerMinute(double n) {
        curator.set(upgradesPerMinutePath(), ByteBuffer.allocate(Double.BYTES).putDouble(n).array());
    }

    public Optional<Integer> readTargetMajorVersion() {
        return read(targetMajorVersionPath(), ByteBuffer::wrap).map(ByteBuffer::getInt);
    }

    public void writeTargetMajorVersion(Optional<Integer> targetMajorVersion) {
        if (targetMajorVersion.isPresent())
            curator.set(targetMajorVersionPath(), ByteBuffer.allocate(Integer.BYTES).putInt(targetMajorVersion.get()).array());
        else
            curator.delete(targetMajorVersionPath());
    }

    public void writeVersionStatus(VersionStatus status) {
        curator.set(versionStatusPath(), asJson(versionStatusSerializer.toSlime(status)));
    }

    public VersionStatus readVersionStatus() {
        return readSlime(versionStatusPath()).map(versionStatusSerializer::fromSlime).orElseGet(VersionStatus::empty);
    }

    public void writeConfidenceOverrides(Map<Version, VespaVersion.Confidence> overrides) {
        curator.set(confidenceOverridesPath(), asJson(confidenceOverrideSerializer.toSlime(overrides)));
    }

    public Map<Version, VespaVersion.Confidence> readConfidenceOverrides() {
        return readSlime(confidenceOverridesPath()).map(confidenceOverrideSerializer::fromSlime)
                                                   .orElseGet(Collections::emptyMap);
    }

    public void writeControllerVersion(HostName hostname, ControllerVersion version) {
        curator.set(controllerPath(hostname.value()), asJson(controllerVersionSerializer.toSlime(version)));
    }

    public ControllerVersion readControllerVersion(HostName hostname) {
        return readSlime(controllerPath(hostname.value()))
                .map(controllerVersionSerializer::fromSlime)
                .orElse(ControllerVersion.CURRENT);
    }

    // Infrastructure upgrades

    public void writeOsVersionTargets(Set<OsVersionTarget> versions) {
        curator.set(osVersionTargetsPath(), asJson(osVersionTargetSerializer.toSlime(versions)));
    }

    public Set<OsVersionTarget> readOsVersionTargets() {
        return readSlime(osVersionTargetsPath()).map(osVersionTargetSerializer::fromSlime).orElseGet(Collections::emptySet);
    }

    public void writeOsVersionStatus(OsVersionStatus status) {
        curator.set(osVersionStatusPath(), asJson(osVersionStatusSerializer.toSlime(status)));
    }

    public OsVersionStatus readOsVersionStatus() {
        return readSlime(osVersionStatusPath()).map(osVersionStatusSerializer::fromSlime).orElse(OsVersionStatus.empty);
    }

    // -------------- Tenant --------------------------------------------------

    public void writeTenant(Tenant tenant) {
        curator.set(tenantPath(tenant.name()), asJson(tenantSerializer.toSlime(tenant)));
    }

    public Optional<Tenant> readTenant(TenantName name) {
        return readSlime(tenantPath(name)).map(tenantSerializer::tenantFrom);
    }

    public List<Tenant> readTenants() {
        return readTenantNames().stream()
                                .map(this::readTenant)
                                .flatMap(Optional::stream)
                                .collect(collectingAndThen(Collectors.toList(), Collections::unmodifiableList));
    }

    public List<TenantName> readTenantNames() {
        return curator.getChildren(tenantRoot).stream()
                      .map(TenantName::from)
                      .collect(Collectors.toList());
    }

    public void removeTenant(TenantName name) {
        curator.delete(tenantPath(name));
    }

    // -------------- Applications ---------------------------------------------

    public void writeApplication(Application application) {
        curator.set(applicationPath(application.id()), asJson(applicationSerializer.toSlime(application)));
    }

    public Optional<Application> readApplication(TenantAndApplicationId application) {
        Path path = applicationPath(application);
        return curator.getStat(path)
                      .map(stat -> cachedApplications.compute(path, (__, old) ->
                              old != null && old.getFirst() == stat.getVersion()
                              ? old
                              : new Pair<>(stat.getVersion(), read(path, bytes -> applicationSerializer.fromSlime(bytes)).get())).getSecond());
    }

    public List<Application> readApplications(boolean canFail) {
        return readApplications(ignored -> true, canFail);
    }

    public List<Application> readApplications(TenantName name) {
        return readApplications(application -> application.tenant().equals(name), false);
    }

    private List<Application> readApplications(Predicate<TenantAndApplicationId> applicationFilter, boolean canFail) {
        var applicationIds = readApplicationIds();
        var applications = new ArrayList<Application>(applicationIds.size());
        for (var id : applicationIds) {
            if (!applicationFilter.test(id)) continue;
            try {
                readApplication(id).ifPresent(applications::add);
            } catch (Exception e) {
                if (canFail) {
                    log.log(Level.SEVERE, "Failed to read application '" + id + "', this must be fixed through " +
                                            "manual intervention", e);
                } else {
                    throw e;
                }
            }
        }
        return Collections.unmodifiableList(applications);
    }

    public List<TenantAndApplicationId> readApplicationIds() {
        return curator.getChildren(applicationRoot).stream()
                      .map(TenantAndApplicationId::fromSerialized)
                      .sorted()
                      .collect(toUnmodifiableList());
    }

    public void removeApplication(TenantAndApplicationId id) {
        curator.delete(applicationPath(id));
    }

    // -------------- Job Runs ------------------------------------------------

    public void writeLastRun(Run run) {
        curator.set(lastRunPath(run.id().application(), run.id().type()), asJson(runSerializer.toSlime(run)));
    }

    public void writeHistoricRuns(ApplicationId id, JobType type, Iterable<Run> runs) {
        Path path = runsPath(id, type);
        curator.set(path, asJson(runSerializer.toSlime(runs)));
    }

    public Optional<Run> readLastRun(ApplicationId id, JobType type) {
        return readSlime(lastRunPath(id, type)).map(runSerializer::runFromSlime);
    }

    public NavigableMap<RunId, Run> readHistoricRuns(ApplicationId id, JobType type) {
        Path path = runsPath(id, type);
        return curator.getStat(path)
                      .map(stat -> cachedHistoricRuns.compute(path, (__, old) ->
                              old != null && old.getFirst() == stat.getVersion()
                              ? old
                              : new Pair<>(stat.getVersion(), runSerializer.runsFromSlime(readSlime(path).get()))).getSecond())
                      .orElseGet(Collections::emptyNavigableMap);
    }

    public void deleteRunData(ApplicationId id, JobType type) {
        curator.delete(runsPath(id, type));
        curator.delete(lastRunPath(id, type));
    }

    public void deleteRunData(ApplicationId id) {
        curator.delete(jobRoot.append(id.serializedForm()));
    }

    public List<ApplicationId> applicationsWithJobs() {
        return curator.getChildren(jobRoot).stream()
                      .map(ApplicationId::fromSerializedForm)
                      .collect(Collectors.toList());
    }


    public Optional<byte[]> readLog(ApplicationId id, JobType type, long chunkId) {
        return curator.getData(logPath(id, type, chunkId));
    }

    public void writeLog(ApplicationId id, JobType type, long chunkId, byte[] log) {
        curator.set(logPath(id, type, chunkId), log);
    }

    public void deleteLog(ApplicationId id, JobType type) {
        curator.delete(runsPath(id, type).append("logs"));
    }

    public Optional<Long> readLastLogEntryId(ApplicationId id, JobType type) {
        return curator.getData(lastLogPath(id, type))
                      .map(String::new).map(Long::parseLong);
    }

    public void writeLastLogEntryId(ApplicationId id, JobType type, long lastId) {
        curator.set(lastLogPath(id, type), Long.toString(lastId).getBytes());
    }

    public LongStream getLogChunkIds(ApplicationId id, JobType type) {
        return curator.getChildren(runsPath(id, type).append("logs")).stream()
                      .mapToLong(Long::parseLong)
                      .sorted();
    }

    // -------------- Audit log -----------------------------------------------

    public AuditLog readAuditLog() {
        return readSlime(auditLogPath()).map(auditLogSerializer::fromSlime)
                                        .orElse(AuditLog.empty);
    }

    public void writeAuditLog(AuditLog log) {
        curator.set(auditLogPath(), asJson(auditLogSerializer.toSlime(log)));
    }


    // -------------- Name service log ----------------------------------------

    public NameServiceQueue readNameServiceQueue() {
        return readSlime(nameServiceQueuePath()).map(nameServiceQueueSerializer::fromSlime)
                                                .orElse(NameServiceQueue.EMPTY);
    }

    public void writeNameServiceQueue(NameServiceQueue queue) {
        curator.set(nameServiceQueuePath(), asJson(nameServiceQueueSerializer.toSlime(queue)));
    }

    // -------------- Provisioning (called by internal code) ------------------

    @SuppressWarnings("unused")
    public Optional<byte[]> readProvisionState(String provisionId) {
        return curator.getData(provisionStatePath(provisionId));
    }

    @SuppressWarnings("unused")
    public void writeProvisionState(String provisionId, byte[] data) {
        curator.set(provisionStatePath(provisionId), data);
    }

    @SuppressWarnings("unused")
    public List<String> readProvisionStateIds() {
        return curator.getChildren(provisionStatePath());
    }

    // -------------- Routing policies ----------------------------------------

    public void writeRoutingPolicies(ApplicationId application, List<RoutingPolicy> policies) {
        for (var policy : policies) {
            if (!policy.id().owner().equals(application)) {
                throw new IllegalArgumentException(policy.id() + " does not belong to the application being written: " +
                                                   application.toShortString());
            }
        }
        curator.set(routingPolicyPath(application), asJson(routingPolicySerializer.toSlime(policies)));
    }

    public Map<ApplicationId, List<RoutingPolicy>> readRoutingPolicies() {
        return readRoutingPolicies((instance) -> true);
    }

    public Map<ApplicationId, List<RoutingPolicy>> readRoutingPolicies(Predicate<ApplicationId> filter) {
        return curator.getChildren(routingPoliciesRoot).stream()
                      .map(ApplicationId::fromSerializedForm)
                      .filter(filter)
                      .collect(Collectors.toUnmodifiableMap(Function.identity(),
                                                            this::readRoutingPolicies));
    }

    public List<RoutingPolicy> readRoutingPolicies(ApplicationId application) {
        return readSlime(routingPolicyPath(application)).map(slime -> routingPolicySerializer.fromSlime(application, slime))
                                                        .orElseGet(List::of);
    }

    public void writeZoneRoutingPolicy(ZoneRoutingPolicy policy) {
        curator.set(zoneRoutingPolicyPath(policy.zone()), asJson(zoneRoutingPolicySerializer.toSlime(policy)));
    }

    public ZoneRoutingPolicy readZoneRoutingPolicy(ZoneId zone) {
        return readSlime(zoneRoutingPolicyPath(zone)).map(data -> zoneRoutingPolicySerializer.fromSlime(zone, data))
                                                     .orElseGet(() -> new ZoneRoutingPolicy(zone, RoutingStatus.DEFAULT));
    }

    // -------------- Application endpoint certificates ----------------------------

    public void writeEndpointCertificateMetadata(ApplicationId applicationId, EndpointCertificateMetadata endpointCertificateMetadata) {
        curator.set(endpointCertificatePath(applicationId), asJson(EndpointCertificateMetadataSerializer.toSlime(endpointCertificateMetadata)));
    }

    public void deleteEndpointCertificateMetadata(ApplicationId applicationId) {
        curator.delete(endpointCertificatePath(applicationId));
    }

    public Optional<EndpointCertificateMetadata> readEndpointCertificateMetadata(ApplicationId applicationId) {
        return curator.getData(endpointCertificatePath(applicationId)).map(String::new).map(EndpointCertificateMetadataSerializer::fromJsonString);
    }

    public Map<ApplicationId, EndpointCertificateMetadata> readAllEndpointCertificateMetadata() {
        Map<ApplicationId, EndpointCertificateMetadata> allEndpointCertificateMetadata = new HashMap<>();

        for (String appIdString : curator.getChildren(endpointCertificateRoot)) {
            ApplicationId applicationId = ApplicationId.fromSerializedForm(appIdString);
            Optional<EndpointCertificateMetadata> endpointCertificateMetadata = readEndpointCertificateMetadata(applicationId);
            allEndpointCertificateMetadata.put(applicationId, endpointCertificateMetadata.orElseThrow());
        }
        return allEndpointCertificateMetadata;
    }

    // -------------- Metering view refresh times ----------------------------

    public void writeMeteringRefreshTime(long timestamp) {
        curator.set(meteringRefreshPath(), Long.toString(timestamp).getBytes());
    }

    public long readMeteringRefreshTime() {
        return curator.getData(meteringRefreshPath())
                      .map(String::new).map(Long::parseLong)
                      .orElse(0L);
    }

    // -------------- Archive buckets -----------------------------------------

    public Set<ArchiveBucket> readArchiveBuckets(ZoneId zoneId) {
        return curator.getData(archiveBucketsPath(zoneId)).map(String::new).map(ArchiveBucketsSerializer::fromJsonString)
                .orElseGet(Set::of);
    }

    public void writeArchiveBuckets(ZoneId zoneid, Set<ArchiveBucket> archiveBuckets) {
        curator.set(archiveBucketsPath(zoneid), asJson(ArchiveBucketsSerializer.toSlime(archiveBuckets)));
    }

    // -------------- VCMRs ---------------------------------------------------

    public Optional<VespaChangeRequest> readChangeRequest(String changeRequestId) {
        return readSlime(changeRequestPath(changeRequestId)).map(ChangeRequestSerializer::fromSlime);
    }

    public List<VespaChangeRequest> readChangeRequests() {
        return curator.getChildren(changeRequestsRoot)
                .stream()
                .map(this::readChangeRequest)
                .flatMap(Optional::stream)
                .collect(Collectors.toList());
    }

    public void writeChangeRequest(VespaChangeRequest changeRequest) {
        curator.set(changeRequestPath(changeRequest.getId()), asJson(ChangeRequestSerializer.toSlime(changeRequest)));
    }

    public void deleteChangeRequest(VespaChangeRequest changeRequest) {
        curator.delete(changeRequestPath(changeRequest.getId()));
    }

    // -------------- Notifications -------------------------------------------

    public List<Notification> readNotifications(TenantName tenantName) {
        return readSlime(notificationsPath(tenantName))
                .map(slime -> notificationsSerializer.fromSlime(tenantName, slime)).orElseGet(List::of);
    }


    public List<TenantName> listTenantsWithNotifications() {
        return curator.getChildren(notificationsRoot).stream()
                .map(TenantName::from)
                .collect(Collectors.toUnmodifiableList());
    }

    public void writeNotifications(TenantName tenantName, List<Notification> notifications) {
        curator.set(notificationsPath(tenantName), asJson(notificationsSerializer.toSlime(notifications)));
    }

    public void deleteNotifications(TenantName tenantName) {
        curator.delete(notificationsPath(tenantName));
    }

    // -------------- Endpoint Support Access ---------------------------------

    public SupportAccess readSupportAccess(DeploymentId deploymentId) {
        return readSlime(supportAccessPath(deploymentId)).map(SupportAccessSerializer::fromSlime).orElse(SupportAccess.DISALLOWED_NO_HISTORY);
    }

    /** Take lock before reading before writing */
    public void writeSupportAccess(DeploymentId deploymentId, SupportAccess supportAccess) {
        curator.set(supportAccessPath(deploymentId), asJson(SupportAccessSerializer.toSlime(supportAccess)));
    }

    // -------------- Job Retrigger entries -----------------------------------

    public List<RetriggerEntry> readRetriggerEntries() {
        return readSlime(deploymentRetriggerPath()).map(retriggerEntrySerializer::fromSlime).orElseGet(List::of);
    }

    public void writeRetriggerEntries(List<RetriggerEntry> retriggerEntries) {
        curator.set(deploymentRetriggerPath(), asJson(retriggerEntrySerializer.toSlime(retriggerEntries)));
    }

    // -------------- Paths ---------------------------------------------------

    private Path lockPath(TenantName tenant) {
        return lockRoot
                .append(tenant.value());
    }

    private Path lockPath(TenantAndApplicationId application) {
        return lockRoot.append(application.tenant().value() + ":" + application.application().value());
    }

    private Path lockPath(ApplicationId instance, ZoneId zone) {
        return lockRoot.append(instance.serializedForm() + ":" + zone.environment().value() + ":" + zone.region().value());
    }

    private Path lockPath(ApplicationId instance, JobType type) {
        return lockRoot.append(instance.serializedForm() + ":" + type.jobName());
    }

    private Path lockPath(ApplicationId instance, JobType type, Step step) {
        return lockRoot.append(instance.serializedForm() + ":" + type.jobName() + ":" + step.name());
    }

    private Path lockPath(String provisionId) {
        return lockRoot
                .append(provisionStatePath())
                .append(provisionId);
    }

    private static Path upgradesPerMinutePath() {
        return root.append("upgrader").append("upgradesPerMinute");
    }

    private static Path targetMajorVersionPath() {
        return root.append("upgrader").append("targetMajorVersion");
    }

    private static Path confidenceOverridesPath() {
        return root.append("upgrader").append("confidenceOverrides");
    }

    private static Path osVersionTargetsPath() {
        return root.append("osUpgrader").append("targetVersion");
    }

    private static Path osVersionStatusPath() {
        return root.append("osVersionStatus");
    }

    private static Path versionStatusPath() {
        return root.append("versionStatus");
    }

    private static Path routingPolicyPath(ApplicationId application) {
        return routingPoliciesRoot.append(application.serializedForm());
    }

    private static Path zoneRoutingPolicyPath(ZoneId zone) { return zoneRoutingPoliciesRoot.append(zone.value()); }

    private static Path nameServiceQueuePath() {
        return root.append("nameServiceQueue");
    }

    private static Path auditLogPath() {
        return root.append("auditLog");
    }

    private static Path provisionStatePath() {
        return root.append("provisioning").append("states");
    }

    private static Path provisionStatePath(String provisionId) {
        return provisionStatePath().append(provisionId);
    }

    private static Path tenantPath(TenantName name) {
        return tenantRoot.append(name.value());
    }

    private static Path applicationPath(TenantAndApplicationId id) {
        return applicationRoot.append(id.serialized());
    }

    private static Path runsPath(ApplicationId id, JobType type) {
        return jobRoot.append(id.serializedForm()).append(type.jobName());
    }

    private static Path lastRunPath(ApplicationId id, JobType type) {
        return runsPath(id, type).append("last");
    }

    private static Path logPath(ApplicationId id, JobType type, long first) {
        return runsPath(id, type).append("logs").append(Long.toString(first));
    }

    private static Path lastLogPath(ApplicationId id, JobType type) {
        return runsPath(id, type).append("logs");
    }

    private static Path controllerPath(String hostname) {
        return controllerRoot.append(hostname);
    }

    private static Path endpointCertificatePath(ApplicationId id) {
        return endpointCertificateRoot.append(id.serializedForm());
    }

    private static Path meteringRefreshPath() {
        return root.append("meteringRefreshTime");
    }

    private static Path archiveBucketsPath(ZoneId zoneId) {
        return archiveBucketsRoot.append(zoneId.value());
    }

    private static Path changeRequestPath(String id) {
        return changeRequestsRoot.append(id);
    }

    private static Path notificationsPath(TenantName tenantName) {
        return notificationsRoot.append(tenantName.value());
    }

    private static Path supportAccessPath(DeploymentId deploymentId) {
        return supportAccessRoot.append(deploymentId.dottedString());
    }

    private static Path deploymentRetriggerPath() {
        return root.append("deploymentRetriggerQueue");
    }

}<|MERGE_RESOLUTION|>--- conflicted
+++ resolved
@@ -130,14 +130,6 @@
     CuratorDb(Curator curator, Duration tryLockTimeout, SystemName system) {
         this.curator = curator;
         this.tryLockTimeout = tryLockTimeout;
-<<<<<<< HEAD
-        this.applicationSerializer = new ApplicationSerializer(system);
-        this.runSerializer = new RunSerializer(system);
-        this.retriggerEntrySerializer = new RetriggerEntrySerializer(system);
-        this.notificationsSerializer = new NotificationsSerializer(system);
-=======
-        this.lockScheme = Flags.CONTROLLER_LOCK_SCHEME.bindTo(flagSource);
->>>>>>> 42dfc8a6
     }
 
     /** Returns all hostnames configured to be part of this ZooKeeper cluster */
