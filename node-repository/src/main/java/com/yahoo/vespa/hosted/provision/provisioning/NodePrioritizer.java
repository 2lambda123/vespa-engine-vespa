// Copyright Vespa.ai. Licensed under the terms of the Apache 2.0 license. See LICENSE in the project root.
package com.yahoo.vespa.hosted.provision.provisioning;

import com.yahoo.config.provision.ApplicationId;
import com.yahoo.config.provision.ClusterSpec;
import com.yahoo.config.provision.NodeType;
import com.yahoo.vespa.hosted.provision.LockedNodeList;
import com.yahoo.vespa.hosted.provision.Node;
import com.yahoo.vespa.hosted.provision.NodeList;
import com.yahoo.vespa.hosted.provision.node.IP;
import com.yahoo.vespa.hosted.provision.node.Nodes;

import java.util.ArrayList;
import java.util.Collections;
import java.util.EnumSet;
import java.util.List;
import java.util.Map;
import java.util.Optional;
import java.util.Set;
import java.util.stream.Collectors;

/**
 * Builds up data structures necessary for node prioritization. It wraps each node
 * up in a {@link NodeCandidate} object with attributes used in sorting.
 *
 * The prioritization logic is implemented by {@link NodeCandidate}.
 *
 * @author smorgrav
 */
public class NodePrioritizer {

    private final List<NodeCandidate> candidates = new ArrayList<>();
    private final LockedNodeList allNodes;
    private final HostCapacity capacity;
    private final HostResourcesCalculator calculator;
    private final NodeSpec requested;
    private final IP.Allocation.Context ipAllocationContext;
    private final Nodes nodes;
    private final boolean dynamicProvisioning;
    private final boolean allowHostSharing;
<<<<<<< HEAD
    private final AllocationParams params;
=======
    private final boolean exclusiveAllocation;
>>>>>>> d89ef463
    private final boolean canAllocateToSpareHosts;
    private final boolean topologyChange;
    private final int currentClusterSize;
    private final Set<Node> spareHosts;

    public NodePrioritizer(AllocationParams params, LockedNodeList allNodes, NodeSpec nodeSpec,
                           boolean dynamicProvisioning, boolean allowHostSharing, IP.Allocation.Context ipAllocationContext, Nodes nodes,
<<<<<<< HEAD
                           HostResourcesCalculator hostResourcesCalculator, int spareCount) {
=======
                           HostResourcesCalculator hostResourcesCalculator, int spareCount, boolean exclusiveAllocation) {
>>>>>>> d89ef463
        this.allNodes = allNodes;
        this.calculator = hostResourcesCalculator;
        this.capacity = new HostCapacity(this.allNodes, hostResourcesCalculator);
        this.requested = nodeSpec;
        this.dynamicProvisioning = dynamicProvisioning;
        this.allowHostSharing = allowHostSharing;
<<<<<<< HEAD
        this.params = params;
=======
        this.exclusiveAllocation = exclusiveAllocation;
>>>>>>> d89ef463
        this.spareHosts = dynamicProvisioning ?
                capacity.findSpareHostsInDynamicallyProvisionedZones(this.allNodes.asList()) :
                capacity.findSpareHosts(this.allNodes.asList(), spareCount);
        this.ipAllocationContext = ipAllocationContext;
        this.nodes = nodes;

        NodeList nodesInCluster = this.allNodes.owner(params.application()).type(params.cluster().type()).cluster(params.cluster().id());
        NodeList nonRetiredNodesInCluster = nodesInCluster.not().retired();
        long currentGroups = nonRetiredNodesInCluster.state(Node.State.active).stream()
                .flatMap(node -> node.allocation()
                        .flatMap(alloc -> alloc.membership().cluster().group().map(ClusterSpec.Group::index))
                        .stream())
                .distinct()
                .count();
        this.topologyChange = currentGroups != requested.groups();

        this.currentClusterSize = (int) nonRetiredNodesInCluster.state(Node.State.active).stream().count();

        // In dynamically provisioned zones, we can always take spare hosts since we can provision new on-demand,
        // NodeCandidate::compareTo will ensure that they will not be used until there is no room elsewhere.
        // In non-dynamically provisioned zones, we only allow allocating to spare hosts to replace failed nodes.
        this.canAllocateToSpareHosts = dynamicProvisioning || isReplacement(nodesInCluster, params.cluster().group());
    }

    /** Collects all node candidates for this application and returns them in the most-to-least preferred order */
    public List<NodeCandidate> collect() {
        addApplicationNodes();
        addReadyNodes();
        addCandidatesOnExistingHosts();
        return prioritize();
    }

    /** Returns the list of nodes sorted by {@link NodeCandidate#compareTo(NodeCandidate)} */
    private List<NodeCandidate> prioritize() {
        // Group candidates by their switch hostname
        Map<String, List<NodeCandidate>> candidatesBySwitch = this.candidates.stream()
                .collect(Collectors.groupingBy(candidate -> candidate.parent.orElseGet(candidate::toNode)
                                                                            .switchHostname()
                                                                            .orElse("")));
        // Mark lower priority nodes on shared switch as non-exclusive
        List<NodeCandidate> nodes = new ArrayList<>(this.candidates.size());
        for (var clusterSwitch : candidatesBySwitch.keySet()) {
            List<NodeCandidate> switchCandidates = candidatesBySwitch.get(clusterSwitch);
            if (clusterSwitch.isEmpty()) {
                nodes.addAll(switchCandidates); // Nodes are on exclusive switch by default
            } else {
                Collections.sort(switchCandidates);
                NodeCandidate bestNode = switchCandidates.get(0);
                nodes.add(bestNode);
                for (var node : switchCandidates.subList(1, switchCandidates.size())) {
                    nodes.add(node.withExclusiveSwitch(false));
                }
            }
        }
        Collections.sort(nodes);
        return nodes;
    }

    /** Add a node on each host with enough capacity for the requested flavor  */
    private void addCandidatesOnExistingHosts() {
        if (requested.resources().isEmpty()) return;

        for (Node host : allNodes) {
            if ( ! nodes.canAllocateTenantNodeTo(host, dynamicProvisioning)) continue;
            if (nodes.suspended(host)) continue; // Hosts that are suspended may be down for some time, e.g. for OS upgrade
<<<<<<< HEAD
            if (host.reservedTo().isPresent() && !host.reservedTo().get().equals(params.application().tenant())) continue;
            if (host.reservedTo().isPresent() && params.application().instance().isTester()) continue;
            if (params.makeExclusive()) {
                if ( ! allowHostSharing && params.exclusiveAllocation() && ! fitsPerfectly(host)) continue;
            } else {
                if (host.exclusiveToApplicationId().isPresent() && ! fitsPerfectly(host)) continue;
            }
            if ( ! host.provisionedForApplicationId().map(params.application()::equals).orElse(true)) continue;
            if ( ! host.exclusiveToApplicationId().map(params.application()::equals).orElse(true)) continue;
            if ( ! host.exclusiveToClusterType().map(params.cluster().type()::equals).orElse(true)) continue;
=======
            if (host.reservedTo().isPresent() && !host.reservedTo().get().equals(application.tenant())) continue;
            if (host.reservedTo().isPresent() && application.instance().isTester()) continue;
            if ( ! allowHostSharing && exclusiveAllocation && ! fitsPerfectly(host)) continue;
            if ( ! host.provisionedForApplicationId().map(application::equals).orElse(true)) continue;
            if ( ! host.exclusiveToApplicationId().map(application::equals).orElse(true)) continue;
            if ( ! host.exclusiveToClusterType().map(clusterSpec.type()::equals).orElse(true)) continue;
>>>>>>> d89ef463
            if (spareHosts.contains(host) && !canAllocateToSpareHosts) continue;
            if ( ! capacity.hasCapacity(host, requested.resources().get())) continue;
            if ( ! allNodes.childrenOf(host).owner(params.application()).cluster(params.cluster().id()).isEmpty()) continue;
            if ( ! requested.cloudAccount().isUnspecified() && ! requested.cloudAccount().equals(host.cloudAccount())) continue;

            candidates.add(NodeCandidate.createNewChild(requested.resources().get(),
                                                        capacity.availableCapacityOf(host),
                                                        host,
                                                        spareHosts.contains(host),
                                                        allNodes,
                                                        ipAllocationContext));
        }
    }

    private boolean fitsPerfectly(Node host) {
        return calculator.advertisedResourcesOf(host.flavor()).compatibleWith(requested.resources().get());
    }

    /** Add existing nodes allocated to the application */
    private void addApplicationNodes() {
        EnumSet<Node.State> legalStates = EnumSet.of(Node.State.active, Node.State.inactive, Node.State.reserved);
        allNodes.stream()
                .filter(node -> node.type() == requested.type())
                .filter(node -> legalStates.contains(node.state()))
                .filter(node -> node.allocation().isPresent())
                .filter(node -> node.allocation().get().owner().equals(params.application()))
                .filter(node -> node.allocation().get().membership().cluster().id().equals(params.cluster().id()))
                .filter(node -> node.state() == Node.State.active || canStillAllocate(node))
                .map(node -> candidateFrom(node, false))
                .forEach(candidates::add);
    }

    /** Add nodes already provisioned, but not allocated to any application */
    private void addReadyNodes() {
        allNodes.stream()
                .filter(node -> node.type() == requested.type())
                .filter(node -> node.state() == Node.State.ready)
                .map(node -> candidateFrom(node, false))
                .filter(n -> !n.violatesSpares || canAllocateToSpareHosts)
                .forEach(candidates::add);
    }

    /** Create a candidate from given pre-existing node */
    private NodeCandidate candidateFrom(Node node, boolean isSurplus) {
        Optional<Node> optionalParent = allNodes.parentOf(node);
        if (optionalParent.isPresent()) {
            Node parent = optionalParent.get();
            return NodeCandidate.createChild(node,
                                             capacity.availableCapacityOf(parent),
                                             parent,
                                             spareHosts.contains(parent),
                                             isSurplus,
                                             false,
                                             parent.exclusiveToApplicationId().isEmpty()
                                             && requested.canResize(node.resources(),
                                                                    capacity.unusedCapacityOf(parent),
                                                                    params.cluster().type(),
                                                                    topologyChange,
                                                                    currentClusterSize));
        } else {
            return NodeCandidate.createStandalone(node, isSurplus, false);
        }
    }

    /** Returns whether we are allocating to replace a failed node */
    private boolean isReplacement(NodeList nodesInCluster, Optional<ClusterSpec.Group> group) {
        NodeList nodesInGroup = group.map(ClusterSpec.Group::index)
                                     .map(nodesInCluster::group)
                                     .orElse(nodesInCluster);
        int failedNodesInGroup = nodesInGroup.failing().size() + nodesInGroup.state(Node.State.failed).size();
        if (failedNodesInGroup == 0) return false;
        return ! requested.fulfilledBy(nodesInGroup.size() - failedNodesInGroup);
    }

    /**
     * We may regret that a non-active node is allocated to a host and not offer it to the application
     * now, e.g., if we want to retire the host.
     *
     * @return true if we still want to allocate the given node to its parent
     */
    private boolean canStillAllocate(Node node) {
        if (node.type() != NodeType.tenant || node.parentHostname().isEmpty()) return true;
        Optional<Node> parent = allNodes.parentOf(node);
        return parent.isPresent() && nodes.canAllocateTenantNodeTo(parent.get(), dynamicProvisioning);
    }

}<|MERGE_RESOLUTION|>--- conflicted
+++ resolved
@@ -38,11 +38,7 @@
     private final Nodes nodes;
     private final boolean dynamicProvisioning;
     private final boolean allowHostSharing;
-<<<<<<< HEAD
     private final AllocationParams params;
-=======
-    private final boolean exclusiveAllocation;
->>>>>>> d89ef463
     private final boolean canAllocateToSpareHosts;
     private final boolean topologyChange;
     private final int currentClusterSize;
@@ -50,22 +46,14 @@
 
     public NodePrioritizer(AllocationParams params, LockedNodeList allNodes, NodeSpec nodeSpec,
                            boolean dynamicProvisioning, boolean allowHostSharing, IP.Allocation.Context ipAllocationContext, Nodes nodes,
-<<<<<<< HEAD
                            HostResourcesCalculator hostResourcesCalculator, int spareCount) {
-=======
-                           HostResourcesCalculator hostResourcesCalculator, int spareCount, boolean exclusiveAllocation) {
->>>>>>> d89ef463
         this.allNodes = allNodes;
         this.calculator = hostResourcesCalculator;
         this.capacity = new HostCapacity(this.allNodes, hostResourcesCalculator);
         this.requested = nodeSpec;
         this.dynamicProvisioning = dynamicProvisioning;
         this.allowHostSharing = allowHostSharing;
-<<<<<<< HEAD
         this.params = params;
-=======
-        this.exclusiveAllocation = exclusiveAllocation;
->>>>>>> d89ef463
         this.spareHosts = dynamicProvisioning ?
                 capacity.findSpareHostsInDynamicallyProvisionedZones(this.allNodes.asList()) :
                 capacity.findSpareHosts(this.allNodes.asList(), spareCount);
@@ -131,25 +119,12 @@
         for (Node host : allNodes) {
             if ( ! nodes.canAllocateTenantNodeTo(host, dynamicProvisioning)) continue;
             if (nodes.suspended(host)) continue; // Hosts that are suspended may be down for some time, e.g. for OS upgrade
-<<<<<<< HEAD
             if (host.reservedTo().isPresent() && !host.reservedTo().get().equals(params.application().tenant())) continue;
             if (host.reservedTo().isPresent() && params.application().instance().isTester()) continue;
-            if (params.makeExclusive()) {
-                if ( ! allowHostSharing && params.exclusiveAllocation() && ! fitsPerfectly(host)) continue;
-            } else {
-                if (host.exclusiveToApplicationId().isPresent() && ! fitsPerfectly(host)) continue;
-            }
+            if ( ! allowHostSharing && params.exclusiveAllocation() && ! fitsPerfectly(host)) continue;
             if ( ! host.provisionedForApplicationId().map(params.application()::equals).orElse(true)) continue;
             if ( ! host.exclusiveToApplicationId().map(params.application()::equals).orElse(true)) continue;
             if ( ! host.exclusiveToClusterType().map(params.cluster().type()::equals).orElse(true)) continue;
-=======
-            if (host.reservedTo().isPresent() && !host.reservedTo().get().equals(application.tenant())) continue;
-            if (host.reservedTo().isPresent() && application.instance().isTester()) continue;
-            if ( ! allowHostSharing && exclusiveAllocation && ! fitsPerfectly(host)) continue;
-            if ( ! host.provisionedForApplicationId().map(application::equals).orElse(true)) continue;
-            if ( ! host.exclusiveToApplicationId().map(application::equals).orElse(true)) continue;
-            if ( ! host.exclusiveToClusterType().map(clusterSpec.type()::equals).orElse(true)) continue;
->>>>>>> d89ef463
             if (spareHosts.contains(host) && !canAllocateToSpareHosts) continue;
             if ( ! capacity.hasCapacity(host, requested.resources().get())) continue;
             if ( ! allNodes.childrenOf(host).owner(params.application()).cluster(params.cluster().id()).isEmpty()) continue;
