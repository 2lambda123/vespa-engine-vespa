// Copyright Vespa.ai. Licensed under the terms of the Apache 2.0 license. See LICENSE in the project root.
package com.yahoo.vespa.hosted.provision.provisioning;

import com.yahoo.component.Version;
import com.yahoo.config.provision.ApplicationId;
import com.yahoo.config.provision.ClusterMembership;
import com.yahoo.config.provision.ClusterSpec;
import com.yahoo.config.provision.Flavor;
import com.yahoo.config.provision.NodeResources;
import com.yahoo.config.provision.NodeType;
import com.yahoo.vespa.hosted.provision.LockedNodeList;
import com.yahoo.vespa.hosted.provision.Node;
import com.yahoo.vespa.hosted.provision.NodeList;
import com.yahoo.vespa.hosted.provision.Nodelike;
import com.yahoo.vespa.hosted.provision.node.Allocation;
import com.yahoo.vespa.hosted.provision.node.IP;
import com.yahoo.yolean.Exceptions;

import java.time.Instant;
import java.util.List;
import java.util.Objects;
import java.util.Optional;
import java.util.logging.Logger;

import static com.yahoo.collections.Optionals.emptyOrEqual;

/**
 * A node candidate containing the details required to prioritize it for allocation. This is immutable.
 *
 * @author smorgrav
 * @author bratseth
 */
public abstract class NodeCandidate implements Nodelike, Comparable<NodeCandidate> {

    private static final Logger log = Logger.getLogger(NodeCandidate.class.getName());

    /** List of host states ordered by preference (ascending) */
    private static final List<Node.State> HOST_STATE_PRIORITY =
            List.of(Node.State.provisioned, Node.State.ready, Node.State.active);

    private static final NodeResources zeroResources =
            new NodeResources(0, 0, 0, 0, NodeResources.DiskSpeed.any, NodeResources.StorageType.any,
                              NodeResources.Architecture.getDefault(), NodeResources.GpuResources.zero());

    /** The free capacity on the parent of this node, before adding this node to it */
    protected final NodeResources freeParentCapacity;

    /** The parent host */
    final Optional<Node> parent;

    /** True if this node is allocated on a host that should be dedicated as a spare */
    final boolean violatesSpares;

    /** True if this node is allocated on an exclusive network switch in its cluster */
    final boolean exclusiveSwitch;

    /** True if this node belongs to a group which will not be needed after this deployment */
    final boolean isSurplus;

    /** This node does not exist in the node repository yet */
    final boolean isNew;

    /** This node can be resized to the new NodeResources */
    final boolean isResizable;

    /** The parent host must become exclusive to the implied application */
    final boolean exclusiveParent;

    private NodeCandidate(NodeResources freeParentCapacity, Optional<Node> parent, boolean violatesSpares, boolean exclusiveSwitch,
                          boolean exclusiveParent, boolean isSurplus, boolean isNew, boolean isResizeable) {
        if (isResizeable && isNew)
            throw new IllegalArgumentException("A new node cannot be resizable");

        this.freeParentCapacity = freeParentCapacity;
        this.parent = parent;
        this.violatesSpares = violatesSpares;
        this.exclusiveSwitch = exclusiveSwitch;
        this.exclusiveParent = exclusiveParent;
        this.isSurplus = isSurplus;
        this.isNew = isNew;
        this.isResizable = isResizeable;
    }

    public abstract Optional<Allocation> allocation();

    public abstract Node.State state();

    public abstract boolean wantToRetire();

    public abstract boolean preferToRetire();

    /** Returns true if we have decided to retire this node as part of this deployment */
    public boolean retiredNow() { return false; }

    public abstract boolean wantToFail();

    public abstract Flavor flavor();

    public abstract NodeCandidate allocate(ApplicationId owner, ClusterMembership membership, NodeResources requestedResources, Instant at);

    /** Called when the node described by this candidate must be created */
    public abstract NodeCandidate withNode();

    /** Returns a copy of this with exclusive switch set to given value */
    public abstract NodeCandidate withExclusiveSwitch(boolean exclusiveSwitch);

    public abstract NodeCandidate withExclusiveParent(boolean exclusiveParent);

    /**
     * Returns the node instance of this candidate, allocating it if necessary.
     *
     * @throws IllegalStateException if the node candidate is invalid
     */
    public abstract Node toNode();

    /** Returns whether this node can - as far as we know - be used to run the application workload */
    public abstract boolean isValid();

    /** Returns whether this can be replaced by any of the reserved candidates */
    public boolean replaceableBy(List<NodeCandidate> candidates) {
        return candidates.stream()
                         .filter(candidate -> candidate.state() == Node.State.reserved)
                         .anyMatch(candidate -> {
                             int switchPriority = candidate.switchPriority(this);
                             if (switchPriority < 0) {
                                 return true;
                             } else if (switchPriority > 0) {
                                 return false;
                             }
                             return candidate.hostPriority(this) < 0;
                         });
    }

    /**
     * Compare this candidate to another
     *
     * @return negative if this should be preferred over other
     */
    @Override
    public int compareTo(NodeCandidate other) {
        // First always pick nodes without violation above nodes with violations
        if (!this.violatesSpares && other.violatesSpares) return -1;
        if (!other.violatesSpares && this.violatesSpares) return 1;

        // Choose active nodes
        if (this.state() == Node.State.active && other.state() != Node.State.active) return -1;
        if (other.state() == Node.State.active && this.state() != Node.State.active) return 1;

        // Choose active node that is not retired first (surplus is active but retired)
        if (!this.isSurplus && other.isSurplus) return -1;
        if (!other.isSurplus && this.isSurplus) return 1;

        // Choose reserved nodes from a previous allocation attempt (which exist in node repo)
        if (this.isInNodeRepoAndReserved() && ! other.isInNodeRepoAndReserved()) return -1;
        if (other.isInNodeRepoAndReserved() && ! this.isInNodeRepoAndReserved()) return 1;

        // Choose nodes that are not preferred to retire
        if (!this.preferToRetire() && other.preferToRetire()) return -1;
        if (!other.preferToRetire() && this.preferToRetire()) return 1;

        // Choose inactive nodes
        if (this.state() == Node.State.inactive && other.state() != Node.State.inactive) return -1;
        if (other.state() == Node.State.inactive && this.state() != Node.State.inactive) return 1;

        // Choose ready nodes
        if (this.state() == Node.State.ready && other.state() != Node.State.ready) return -1;
        if (other.state() == Node.State.ready && this.state() != Node.State.ready) return 1;

        if (this.state() != other.state())
            throw new IllegalStateException("Nodes " + this + " and " + other + " have different states");

        if (this.parent.isPresent() && other.parent.isPresent()) {
            // Prefer reserved hosts (that they are reserved to the right tenant is ensured elsewhere)
            if ( this.parent.get().reservedTo().isPresent() && ! other.parent.get().reservedTo().isPresent()) return -1;
            if ( ! this.parent.get().reservedTo().isPresent() && other.parent.get().reservedTo().isPresent()) return 1;

            // Prefer node on exclusive switch
            int switchPriority = switchPriority(other);
            if (switchPriority != 0) return switchPriority;

            // Prefer node with cheapest storage
            int diskCostDifference = NodeResources.DiskSpeed.compare(this.parent.get().flavor().resources().diskSpeed(),
                                                                     other.parent.get().flavor().resources().diskSpeed());
            if (diskCostDifference != 0)
                return diskCostDifference;

            int storageCostDifference = NodeResources.StorageType.compare(this.parent.get().flavor().resources().storageType(),
                                                                          other.parent.get().flavor().resources().storageType());
            if (storageCostDifference != 0)
                return storageCostDifference;

            // Prefer hosts that are at least twice the size of this node
            // (utilization is more even if one application does not dominate the host)
            if ( lessThanHalfTheHost(this) && ! lessThanHalfTheHost(other)) return -1;
            if ( ! lessThanHalfTheHost(this) && lessThanHalfTheHost(other)) return 1;
        }

        // Prefer host with the least skew
        int hostPriority = hostPriority(other);
        if (hostPriority != 0) return hostPriority;

        // Prefer node with the cheapest flavor
        if (this.flavor().cost() < other.flavor().cost()) return -1;
        if (other.flavor().cost() < this.flavor().cost()) return 1;

        // Prefer node where host is in more desirable state
        int thisHostStatePri = this.parent.map(host -> HOST_STATE_PRIORITY.indexOf(host.state())).orElse(-2);
        int otherHostStatePri = other.parent.map(host -> HOST_STATE_PRIORITY.indexOf(host.state())).orElse(-2);
        if (thisHostStatePri != otherHostStatePri) return otherHostStatePri - thisHostStatePri;

        // Prefer lower indexes to minimize redistribution
        if (this.allocation().isPresent() && other.allocation().isPresent())
            return Integer.compare(this.allocation().get().membership().index(),
                                   other.allocation().get().membership().index());

        // Prefer host with the latest OS version
        Version thisHostOsVersion = this.parent.flatMap(host -> host.status().osVersion().current()).orElse(Version.emptyVersion);
        Version otherHostOsVersion = other.parent.flatMap(host -> host.status().osVersion().current()).orElse(Version.emptyVersion);
        if (thisHostOsVersion.isAfter(otherHostOsVersion)) return -1;
        if (otherHostOsVersion.isAfter(thisHostOsVersion)) return 1;

        return 0;
    }

    /** Returns the allocation skew of the parent of this before adding this node to it */
    double skewWithoutThis() { return skewWith(zeroResources); }

    /** Returns the allocation skew of the parent of this after adding this node to it */
    double skewWithThis() { return skewWith(resources()); }

    /** Returns a copy of this with node set to given value */
    NodeCandidate withNode(Node node) {
        return withNode(node, retiredNow());
    }

    /** Returns a copy of this with node set to given value */
    NodeCandidate withNode(Node node, boolean retiredNow) {
        return new ConcreteNodeCandidate(node, retiredNow, freeParentCapacity, parent, violatesSpares, exclusiveSwitch, exclusiveParent, isSurplus, isNew, isResizable);
    }

    /** Returns the switch priority, based on switch exclusivity, of this compared to other */
    private int switchPriority(NodeCandidate other) {
        if (this.exclusiveSwitch && !other.exclusiveSwitch) return -1;
        if (other.exclusiveSwitch && !this.exclusiveSwitch) return 1;
        return 0;
    }

    /** Returns the host priority, based on allocation skew, of this compared to other */
    private int hostPriority(NodeCandidate other) {
        return Double.compare(this.skewWithThis() - this.skewWithoutThis(),
                              other.skewWithThis() - other.skewWithoutThis());
    }

    private boolean lessThanHalfTheHost(NodeCandidate node) {
        var n = node.resources();
        var h = node.parent.get().resources();
        if (h.vcpu()     < n.vcpu()     * 2) return false;
        if (h.memoryGb() < n.memoryGb() * 2) return false;
        if (h.diskGb()   < n.diskGb()   * 2) return false;
        return true;
    }

    private double skewWith(NodeResources resources) {
        if (parent.isEmpty()) return 0;
        NodeResources free = freeParentCapacity.justNumbers().subtract(resources.justNumbers());
        return Node.skew(parent.get().flavor().resources(), free);
    }

    private boolean isInNodeRepoAndReserved() {
        if (isNew) return false;
        return state().equals(Node.State.reserved);
    }

    public static NodeCandidate createChild(Node node,
                                            NodeResources freeParentCapacity,
                                            Node parent,
                                            boolean violatesSpares,
                                            boolean isSurplus,
                                            boolean isNew,
                                            boolean isResizeable) {
        return new ConcreteNodeCandidate(node, false, freeParentCapacity, Optional.of(parent), violatesSpares, true, false, isSurplus, isNew, isResizeable);
    }

    public static NodeCandidate createNewChild(NodeResources resources,
                                               NodeResources freeParentCapacity,
                                               Node parent,
                                               boolean violatesSpares,
                                               LockedNodeList allNodes,
                                               IP.Allocation.Context ipAllocationContext) {
        return new VirtualNodeCandidate(resources, freeParentCapacity, parent, violatesSpares, true, false, allNodes, ipAllocationContext);
    }

    public static NodeCandidate createNewExclusiveChild(Node node, Node parent) {
        return new ConcreteNodeCandidate(node, false, node.resources(), Optional.of(parent), false, true, false, false, true, false);
    }

    public static NodeCandidate createStandalone(Node node, boolean isSurplus, boolean isNew) {
        return new ConcreteNodeCandidate(node, false, node.resources(), Optional.empty(), false, true, false, isSurplus, isNew, false);
    }

    /** A candidate backed by a node */
    static class ConcreteNodeCandidate extends NodeCandidate {

        private final Node node;
        private final boolean retiredNow;

        ConcreteNodeCandidate(Node node,
                              boolean retiredNow,
                              NodeResources freeParentCapacity, Optional<Node> parent,
                              boolean violatesSpares, boolean exclusiveSwitch, boolean exclusiveParent,
                              boolean isSurplus, boolean isNew, boolean isResizeable) {
            super(freeParentCapacity, parent, violatesSpares, exclusiveSwitch, exclusiveParent, isSurplus, isNew, isResizeable);
            this.retiredNow = retiredNow;
            this.node = Objects.requireNonNull(node, "Node cannot be null");
        }

        @Override
        public boolean retiredNow() { return retiredNow; }

        @Override
        public NodeResources resources() { return node.resources(); }

        @Override
        public Optional<String> parentHostname() { return node.parentHostname(); }

        @Override
        public NodeType type() { return node.type(); }

        @Override
        public Optional<Allocation> allocation() { return node.allocation(); }

        @Override
        public Node.State state() { return node.state(); }

        @Override
        public boolean wantToRetire() { return node.status().wantToRetire(); }

        @Override
        public boolean preferToRetire() { return node.status().preferToRetire(); }

        @Override
        public boolean wantToFail() { return node.status().wantToFail(); }

        @Override
        public Flavor flavor() { return node.flavor(); }

        @Override
        public NodeCandidate allocate(ApplicationId owner, ClusterMembership membership, NodeResources requestedResources, Instant at) {
            return new ConcreteNodeCandidate(node.allocate(owner, membership, requestedResources, at), retiredNow,
                                             freeParentCapacity, parent, violatesSpares, exclusiveSwitch, exclusiveParent, isSurplus, isNew, isResizable);
        }

        /** Called when the node described by this candidate must be created */
        @Override
        public NodeCandidate withNode() { return this; }

        @Override
        public NodeCandidate withExclusiveSwitch(boolean exclusiveSwitch) {
            return new ConcreteNodeCandidate(node, retiredNow, freeParentCapacity, parent, violatesSpares, exclusiveSwitch,
                                             exclusiveParent, isSurplus, isNew, isResizable);
        }

        @Override
        public NodeCandidate withExclusiveParent(boolean exclusiveParent) {
            return new ConcreteNodeCandidate(node, retiredNow, freeParentCapacity, parent, violatesSpares, exclusiveSwitch,
                                             exclusiveParent, isSurplus, isNew, isResizable);
        }

        @Override
        public Node toNode() { return node; }

        @Override
        public boolean isValid() { return true; }

        @Override
        public int compareTo(NodeCandidate other) {
            int comparison = super.compareTo(other);
            if (comparison != 0) return comparison;

            // Unimportant tie-breaking:
            if ( ! (other instanceof ConcreteNodeCandidate)) return -1;
            return this.node.hostname().compareTo(((ConcreteNodeCandidate)other).node.hostname());
        }

        @Override
        public String toString() {
            return node.id();
        }

    }

    /** A candidate for which no actual node has been created yet */
    static class VirtualNodeCandidate extends NodeCandidate {

        /** The resources this node must have if created */
        private final NodeResources resources;

        /** Needed to construct the node */
        private final LockedNodeList allNodes;
        private final IP.Allocation.Context ipAllocationContext;

        private VirtualNodeCandidate(NodeResources resources,
                                     NodeResources freeParentCapacity,
                                     Node parent,
                                     boolean violatesSpares,
                                     boolean exclusiveSwitch,
                                     boolean exclusiveParent,
                                     LockedNodeList allNodes,
                                     IP.Allocation.Context ipAllocationContext) {
            super(freeParentCapacity, Optional.of(parent), violatesSpares, exclusiveSwitch, exclusiveParent, false, true, false);
            this.resources = resources;
            this.allNodes = allNodes;
            this.ipAllocationContext = ipAllocationContext;
        }

        @Override
        public NodeResources resources() { return resources; }

        @Override
        public Optional<String> parentHostname() { return Optional.of(parent.get().hostname()); }

        @Override
        public NodeType type() { return NodeType.tenant; }

        @Override
        public Optional<Allocation> allocation() { return Optional.empty(); }

        @Override
        public Node.State state() { return Node.State.reserved; }

        @Override
        public boolean wantToRetire() { return false; }

        @Override
        public boolean preferToRetire() { return false; }

        @Override
        public boolean wantToFail() { return false; }

        @Override
        public Flavor flavor() { return new Flavor(resources); }

        @Override
        public NodeCandidate allocate(ApplicationId owner, ClusterMembership membership, NodeResources requestedResources, Instant at) {
            return withNode().allocate(owner, membership, requestedResources, at);
        }

        @Override
        public NodeCandidate withNode() {
            Optional<IP.Allocation> allocation;
            try {
                allocation = parent.get().ipConfig().pool().findAllocation(ipAllocationContext, allNodes);
                if (allocation.isEmpty()) return new InvalidNodeCandidate(resources, freeParentCapacity, parent.get(),
                                                                          "No addresses available on parent host");
            } catch (Exception e) {
                log.warning("Failed allocating address on " + parent.get() +": " + Exceptions.toMessageString(e));
                return new InvalidNodeCandidate(resources, freeParentCapacity, parent.get(),
                                                "Failed when allocating address on host");
            }

            Node node = Node.reserve(allocation.get().addresses(),
                                     allocation.get().hostname(),
                                     parentHostname().get(),
                                     resources.with(parent.get().resources().diskSpeed())
                                              .with(parent.get().resources().storageType())
                                              .with(parent.get().resources().architecture()),
                                     NodeType.tenant)
                            .cloudAccount(parent.get().cloudAccount())
                            .build();
            return new ConcreteNodeCandidate(node, false, freeParentCapacity, parent, violatesSpares, exclusiveSwitch, exclusiveParent, isSurplus, isNew, isResizable);

        }

        @Override
        public NodeCandidate withExclusiveSwitch(boolean exclusiveSwitch) {
            return new VirtualNodeCandidate(resources, freeParentCapacity, parent.get(), violatesSpares, exclusiveSwitch, exclusiveParent, allNodes, ipAllocationContext);
        }

        @Override
        public NodeCandidate withExclusiveParent(boolean exclusiveParent) {
            return new VirtualNodeCandidate(resources, freeParentCapacity, parent.get(), violatesSpares, exclusiveSwitch, exclusiveParent, allNodes, ipAllocationContext);
        }

        @Override
        public Node toNode() { return withNode().toNode(); }

        @Override
        public boolean isValid() { return true; }

        @Override
        public int compareTo(NodeCandidate other) {
            int comparison = super.compareTo(other);
            if (comparison != 0) return comparison;

            // Unimportant tie-breaking:
            if ( ! (other instanceof VirtualNodeCandidate)) return 1;
            return this.parentHostname().get().compareTo(other.parentHostname().get());
        }

        @Override
        public String toString() {
            return "candidate node with " + resources + " on " + parent.get();
        }

    }

    /**
     * A candidate which failed to transition from virtual to concrete.
     * It will silently stay invalid no matter which method is called on it.
     */
    static class InvalidNodeCandidate extends NodeCandidate {

        private final NodeResources resources;
        private final String invalidReason;

        private InvalidNodeCandidate(NodeResources resources, NodeResources freeParentCapacity, Node parent,
                                     String invalidReason) {
            super(freeParentCapacity, Optional.of(parent), false, false, false, false, true, false);
            this.resources = resources;
            this.invalidReason = invalidReason;
        }

        @Override
        public NodeResources resources() { return resources; }

        @Override
        public Optional<String> parentHostname() { return Optional.of(parent.get().hostname()); }

        @Override
        public NodeType type() { return NodeType.tenant; }

        @Override
        public Optional<Allocation> allocation() { return Optional.empty(); }

        @Override
        public Node.State state() { return Node.State.reserved; }

        @Override
        public boolean wantToRetire() { return false; }

        @Override
        public boolean preferToRetire() { return false; }

        @Override
        public boolean wantToFail() { return false; }

        @Override
        public Flavor flavor() { return new Flavor(resources); }

        @Override
        public NodeCandidate allocate(ApplicationId owner, ClusterMembership membership, NodeResources requestedResources, Instant at) {
            return this;
        }

        @Override
        public NodeCandidate withNode() {
            return this;
        }

        @Override
        public NodeCandidate withExclusiveSwitch(boolean exclusiveSwitch) {
            return this;
        }

        @Override
        public NodeCandidate withExclusiveParent(boolean exclusiveParent) {
            return this;
        }

        @Override
        public Node toNode() {
            throw new IllegalStateException("Candidate node on " + parent.get() + " is invalid: " + invalidReason);
        }

        @Override
        public boolean isValid() { return false; }

        @Override
        public int compareTo(NodeCandidate other) {
            return 1;
        }

        @Override
        public String toString() {
            return "invalid candidate node with " + resources + " on " + parent.get();
        }

    }

    public enum ExclusivityViolation {
        NONE, YES,

        /** No violation IF AND ONLY IF the parent host's exclusiveToApplicationId is set to this application. */
        PARENT_HOST_NOT_EXCLUSIVE
    }

<<<<<<< HEAD
    public ExclusivityViolation violatesExclusivity(AllocationParams params, NodeList allNodes) {
        boolean hostSharing = params.nodeRepository().zone().getCloud().allowHostSharing();
=======
    public ExclusivityViolation violatesExclusivity(ClusterSpec cluster, ApplicationId application,
                                                    boolean exclusiveClusterType, boolean exclusiveAllocation, boolean exclusiveProvisioning,
                                                    boolean hostSharing, NodeList allNodes) {
>>>>>>> d89ef463
        if (parentHostname().isEmpty()) return ExclusivityViolation.NONE;
        if (type() != NodeType.tenant) return ExclusivityViolation.NONE;

        if (hostSharing) {
            // In zones with shared hosts we require that if any node on the host requires exclusivity,
            // then all the nodes on the host must have the same owner.
            for (Node nodeOnHost : allNodes.childrenOf(parentHostname().get())) {
                if (nodeOnHost.allocation().isEmpty()) continue;
                if (params.exclusiveAllocation() || nodeOnHost.allocation().get().membership().cluster().isExclusive()) {
                    if ( ! nodeOnHost.allocation().get().owner().equals(params.application())) return ExclusivityViolation.YES;
                }
            }
        } else {
            // the parent is exclusive to another cluster type
            if ( ! emptyOrEqual(parent.flatMap(Node::exclusiveToClusterType), params.cluster().type()))
                return ExclusivityViolation.YES;

            // this cluster requires a parent that was provisioned exclusively for this cluster type
<<<<<<< HEAD
            if (params.exclusiveClusterType() && parent.flatMap(Node::exclusiveToClusterType).isEmpty() && params.makeExclusive())
=======
            if (exclusiveClusterType && parent.flatMap(Node::exclusiveToClusterType).isEmpty())
>>>>>>> d89ef463
                return ExclusivityViolation.YES;

            // the parent is provisioned for another application
            if ( ! emptyOrEqual(parent.flatMap(Node::provisionedForApplicationId), params.application()))
                return ExclusivityViolation.YES;

            // this cluster requires a parent that was provisioned for this application
            if (params.exclusiveProvisioning() && parent.flatMap(Node::provisionedForApplicationId).isEmpty())
                return ExclusivityViolation.YES;

            // the parent is exclusive to another application
            if ( ! emptyOrEqual(parent.flatMap(Node::exclusiveToApplicationId), params.application()))
                return ExclusivityViolation.YES;

            // this cluster requires exclusivity, but the parent is not exclusive
<<<<<<< HEAD
            if (params.exclusiveAllocation() && parent.flatMap(Node::exclusiveToApplicationId).isEmpty())
                return canMakeHostExclusive(params.makeExclusive(), type(), hostSharing) ?
=======
            if (exclusiveAllocation && parent.flatMap(Node::exclusiveToApplicationId).isEmpty())
                return canMakeHostExclusive(type(), hostSharing) ?
>>>>>>> d89ef463
                       ExclusivityViolation.PARENT_HOST_NOT_EXCLUSIVE :
                       ExclusivityViolation.YES;
        }

        return ExclusivityViolation.NONE;
    }

    /**
     * Whether it is allowed to take a host not exclusive to anyone, and make it exclusive to an application.
     * Returns false if {@code makeExclusive} is false, which can be used to guard this feature.
     */
    public static boolean canMakeHostExclusive(NodeType type, boolean allowHostSharing) {
        return type == NodeType.tenant && !allowHostSharing;
    }

}<|MERGE_RESOLUTION|>--- conflicted
+++ resolved
@@ -594,14 +594,8 @@
         PARENT_HOST_NOT_EXCLUSIVE
     }
 
-<<<<<<< HEAD
     public ExclusivityViolation violatesExclusivity(AllocationParams params, NodeList allNodes) {
         boolean hostSharing = params.nodeRepository().zone().getCloud().allowHostSharing();
-=======
-    public ExclusivityViolation violatesExclusivity(ClusterSpec cluster, ApplicationId application,
-                                                    boolean exclusiveClusterType, boolean exclusiveAllocation, boolean exclusiveProvisioning,
-                                                    boolean hostSharing, NodeList allNodes) {
->>>>>>> d89ef463
         if (parentHostname().isEmpty()) return ExclusivityViolation.NONE;
         if (type() != NodeType.tenant) return ExclusivityViolation.NONE;
 
@@ -620,11 +614,7 @@
                 return ExclusivityViolation.YES;
 
             // this cluster requires a parent that was provisioned exclusively for this cluster type
-<<<<<<< HEAD
-            if (params.exclusiveClusterType() && parent.flatMap(Node::exclusiveToClusterType).isEmpty() && params.makeExclusive())
-=======
-            if (exclusiveClusterType && parent.flatMap(Node::exclusiveToClusterType).isEmpty())
->>>>>>> d89ef463
+            if (params.exclusiveClusterType() && parent.flatMap(Node::exclusiveToClusterType).isEmpty())
                 return ExclusivityViolation.YES;
 
             // the parent is provisioned for another application
@@ -640,13 +630,8 @@
                 return ExclusivityViolation.YES;
 
             // this cluster requires exclusivity, but the parent is not exclusive
-<<<<<<< HEAD
             if (params.exclusiveAllocation() && parent.flatMap(Node::exclusiveToApplicationId).isEmpty())
-                return canMakeHostExclusive(params.makeExclusive(), type(), hostSharing) ?
-=======
-            if (exclusiveAllocation && parent.flatMap(Node::exclusiveToApplicationId).isEmpty())
                 return canMakeHostExclusive(type(), hostSharing) ?
->>>>>>> d89ef463
                        ExclusivityViolation.PARENT_HOST_NOT_EXCLUSIVE :
                        ExclusivityViolation.YES;
         }
