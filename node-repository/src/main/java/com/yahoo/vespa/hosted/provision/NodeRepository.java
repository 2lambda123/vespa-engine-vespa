--- conflicted
+++ resolved
@@ -70,11 +70,7 @@
     private final MetricsDb metricsDb;
     private final Orchestrator orchestrator;
     private final int spareCount;
-<<<<<<< HEAD
-=======
     private final ProtoHealthChecker healthChecker;
-    private final JacksonFlag<SharedHost> sharedHosts;
->>>>>>> 83b1ccd3
 
     /**
      * Creates a node repository from a zookeeper provider.
@@ -148,11 +144,7 @@
         this.metricsDb = metricsDb;
         this.orchestrator = orchestrator;
         this.spareCount = spareCount;
-<<<<<<< HEAD
-=======
-        this.sharedHosts = PermanentFlags.SHARED_HOST.bindTo(flagSource());
         this.healthChecker = provisionServiceProvider.getHealthChecker();
->>>>>>> 83b1ccd3
         nodes.rewrite();
     }
 
