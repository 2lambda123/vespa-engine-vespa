// Copyright Yahoo. Licensed under the terms of the Apache 2.0 license. See LICENSE in the project root.
package com.yahoo.vespa.hosted.provision.maintenance;

import com.yahoo.config.provision.ApplicationId;
import com.yahoo.config.provision.Capacity;
import com.yahoo.config.provision.ClusterResources;
import com.yahoo.config.provision.ClusterSpec;
import com.yahoo.config.provision.Environment;
import com.yahoo.config.provision.NodeResources;
import com.yahoo.config.provision.RegionName;
import com.yahoo.config.provision.SystemName;
import com.yahoo.config.provision.Zone;
import com.yahoo.test.ManualClock;
import com.yahoo.vespa.hosted.provision.Node;
import com.yahoo.vespa.hosted.provision.applications.Cluster;
import com.yahoo.vespa.hosted.provision.applications.ScalingEvent;
import com.yahoo.vespa.hosted.provision.testutils.MockDeployer;
import org.junit.Test;

import java.time.Duration;
import java.time.Instant;
import java.util.List;
import java.util.Optional;

import static org.junit.Assert.assertEquals;
import static org.junit.Assert.assertFalse;
import static org.junit.Assert.assertTrue;

/**
 * Tests the autoscaling maintainer integration.
 * The specific recommendations of the autoscaler are not tested here.
 *
 * @author bratseth
 */
public class AutoscalingMaintainerTest {

    @Test
    public void test_autoscaling_maintainer() {
        ApplicationId app1 = AutoscalingMaintainerTester.makeApplicationId("app1");
        ClusterSpec cluster1 = AutoscalingMaintainerTester.containerClusterSpec();

        ApplicationId app2 = AutoscalingMaintainerTester.makeApplicationId("app2");
        ClusterSpec cluster2 = AutoscalingMaintainerTester.containerClusterSpec();

        NodeResources lowResources = new NodeResources(4, 4, 10, 0.1);
        NodeResources highResources = new NodeResources(6.5, 9, 20, 0.1);

        AutoscalingMaintainerTester tester = new AutoscalingMaintainerTester(
                new MockDeployer.ApplicationContext(app1, cluster1, Capacity.from(new ClusterResources(2, 1, lowResources))),
                new MockDeployer.ApplicationContext(app2, cluster2, Capacity.from(new ClusterResources(2, 1, highResources))));


        tester.maintainer().maintain(); // noop
        assertTrue(tester.deployer().lastDeployTime(app1).isEmpty());
        assertTrue(tester.deployer().lastDeployTime(app2).isEmpty());

        tester.deploy(app1, cluster1, Capacity.from(new ClusterResources(5, 1, new NodeResources(4, 4, 10, 0.1)),
                                                    new ClusterResources(5, 1, new NodeResources(4, 4, 10, 0.1)),
                                                    false, true));
        tester.deploy(app2, cluster2, Capacity.from(new ClusterResources(5, 1, new NodeResources(4, 4, 10, 0.1)),
                                                    new ClusterResources(10, 1, new NodeResources(6.5, 9, 20, 0.1)),
                                                    false, true));

        tester.clock().advance(Duration.ofMinutes(10));
        tester.maintainer().maintain(); // noop
        assertTrue(tester.deployer().lastDeployTime(app1).isEmpty());
        assertTrue(tester.deployer().lastDeployTime(app2).isEmpty());

        tester.addMeasurements(0.9f, 0.9f, 0.9f, 0, 500, app1);
        tester.addMeasurements(0.9f, 0.9f, 0.9f, 0, 500, app2);

        tester.clock().advance(Duration.ofMinutes(10));
        tester.maintainer().maintain();
        assertTrue(tester.deployer().lastDeployTime(app1).isEmpty()); // since autoscaling is off
        assertTrue(tester.deployer().lastDeployTime(app2).isPresent());
    }

    @Test
    public void autoscaling_discards_metric_values_from_before_rescaling() {
        ApplicationId app1 = AutoscalingMaintainerTester.makeApplicationId("app1");
        ClusterSpec cluster1 = AutoscalingMaintainerTester.containerClusterSpec();
        NodeResources lowResources = new NodeResources(4, 4, 10, 0.1);
        NodeResources highResources = new NodeResources(8, 8, 20, 0.1);
        Capacity app1Capacity = Capacity.from(new ClusterResources(2, 1, lowResources),
                                              new ClusterResources(4, 2, highResources));
        var tester = new AutoscalingMaintainerTester(new MockDeployer.ApplicationContext(app1, cluster1, app1Capacity));

        // Initial deployment at time 0
        tester.deploy(app1, cluster1, app1Capacity);

        // Measure overload
        tester.addMeasurements(0.9f, 0.9f, 0.9f, 0, 500, app1);

        // Causes autoscaling
        tester.clock().advance(Duration.ofMinutes(10));
        Instant firstMaintenanceTime = tester.clock().instant();
        tester.maintainer().maintain();
        assertTrue(tester.deployer().lastDeployTime(app1).isPresent());
        assertEquals(firstMaintenanceTime.toEpochMilli(), tester.deployer().lastDeployTime(app1).get().toEpochMilli());
        List<ScalingEvent> events = tester.nodeRepository().applications().get(app1).get().cluster(cluster1.id()).get().scalingEvents();
        assertEquals(2, events.size());
        assertEquals(Optional.of(firstMaintenanceTime), events.get(0).completion());
        assertEquals(2, events.get(1).from().nodes());
        assertEquals(4, events.get(1).to().nodes());
        assertEquals(1, events.get(1).generation());
        assertEquals(firstMaintenanceTime.toEpochMilli(), events.get(1).at().toEpochMilli());

        // Measure overload still, since change is not applied, but metrics are discarded
        tester.addMeasurements(0.9f, 0.9f, 0.9f, 0, 500, app1);
        tester.maintainer().maintain();
        assertEquals(firstMaintenanceTime.toEpochMilli(), tester.deployer().lastDeployTime(app1).get().toEpochMilli());

        // Measure underload, but no autoscaling since we still haven't measured we're on the new config generation
        tester.addMeasurements(0.1f, 0.1f, 0.1f, 0, 500, app1);
        tester.maintainer().maintain();
        assertEquals(firstMaintenanceTime.toEpochMilli(), tester.deployer().lastDeployTime(app1).get().toEpochMilli());

        // Add measurement of the expected generation, leading to rescaling
        // - record scaling completion
        tester.clock().advance(Duration.ofMinutes(5));
        tester.addMeasurements(0.1f, 0.1f, 0.1f, 1, 1, app1);
        tester.maintainer().maintain();
        assertEquals(firstMaintenanceTime.toEpochMilli(), tester.deployer().lastDeployTime(app1).get().toEpochMilli());
        // - measure underload
        tester.clock().advance(Duration.ofDays(4)); // Exit cooling period
        tester.addMeasurements(0.1f, 0.1f, 0.1f, 1, 500, app1);
        Instant lastMaintenanceTime = tester.clock().instant();
        tester.maintainer().maintain();
        assertEquals(lastMaintenanceTime.toEpochMilli(), tester.deployer().lastDeployTime(app1).get().toEpochMilli());
        events = tester.nodeRepository().applications().get(app1).get().cluster(cluster1.id()).get().scalingEvents();
        assertEquals(2, events.get(2).generation());
    }

    @Test
    public void test_toString() {
        assertEquals("4 nodes with [vcpu: 1.0, memory: 2.0 Gb, disk 4.0 Gb, bandwidth: 1.0 Gbps] (total: [vcpu: 4.0, memory: 8.0 Gb, disk 16.0 Gb, bandwidth: 4.0 Gbps])",
                AutoscalingMaintainer.toString(new ClusterResources(4, 1, new NodeResources(1, 2, 4, 1))));

        assertEquals("4 nodes (in 2 groups) with [vcpu: 1.0, memory: 2.0 Gb, disk 4.0 Gb, bandwidth: 1.0 Gbps] (total: [vcpu: 4.0, memory: 8.0 Gb, disk 16.0 Gb, bandwidth: 4.0 Gbps])",
                AutoscalingMaintainer.toString(new ClusterResources(4, 2, new NodeResources(1, 2, 4, 1))));
    }

    @Test
    public void test_scaling_event_recording() {
        ApplicationId app1 = AutoscalingMaintainerTester.makeApplicationId("app1");
        ClusterSpec cluster1 = AutoscalingMaintainerTester.containerClusterSpec();
        NodeResources lowResources = new NodeResources(4, 4, 10, 0.1);
        NodeResources highResources = new NodeResources(8, 8, 20, 0.1);
        Capacity app1Capacity = Capacity.from(new ClusterResources(2, 1, lowResources),
                                              new ClusterResources(4, 2, highResources));
        var tester = new AutoscalingMaintainerTester(new MockDeployer.ApplicationContext(app1, cluster1, app1Capacity));

        // deploy
        tester.deploy(app1, cluster1, app1Capacity);
        tester.addQueryRateMeasurements(app1, cluster1.id(), 12, t -> t == 0 ? 20.0 : 10.0);

        for (int i = 0; i < 20; i++) {
            // Record completion to keep scaling window at minimum
            tester.addMeasurements(0.1f, 0.1f, 0.1f, i, 1, app1);
            tester.maintainer().maintain();

            tester.clock().advance(Duration.ofDays(1));

            if (i % 2 == 0) { // high load
                for (int j = 0; j < 200; j++ ) {
                    tester.addMeasurements(0.99f, 0.99f, 0.99f, i, 1, app1);
                    tester.clock().advance(Duration.ofMinutes(1));
                }
            }
            else { // low load
                for (int j = 0; j < 200; j++ ) {
                    tester.addMeasurements(0.2f, 0.2f, 0.2f, i, 1, app1);
                    tester.clock().advance(Duration.ofMinutes(1));
                }
            }
            tester.addQueryRateMeasurements(app1, cluster1.id(), 2, t -> (t == 0 ? 20.0 : 10.0 ));
            tester.maintainer().maintain();
        }

        assertEquals(Cluster.maxScalingEvents, tester.cluster(app1, cluster1).scalingEvents().size());
    }

    @Test
    public void test_autoscaling_window() {
        ApplicationId app1 = AutoscalingMaintainerTester.makeApplicationId("app1");
        ClusterSpec cluster1 = AutoscalingMaintainerTester.containerClusterSpec();
        NodeResources lowResources = new NodeResources(4, 4, 10, 0.1);
        NodeResources highResources = new NodeResources(8, 8, 20, 0.1);
        Capacity app1Capacity = Capacity.from(new ClusterResources(2, 1, lowResources),
                                              new ClusterResources(4, 2, highResources));
        var tester = new AutoscalingMaintainerTester(new MockDeployer.ApplicationContext(app1, cluster1, app1Capacity));
        ManualClock clock = tester.clock();

        tester.deploy(app1, cluster1, app1Capacity);

        autoscale(false, Duration.ofMinutes( 1), Duration.ofMinutes( 5), clock, app1, cluster1, tester);
        autoscale( true, Duration.ofMinutes(19), Duration.ofMinutes(10), clock, app1, cluster1, tester);
        autoscale( true, Duration.ofMinutes(40), Duration.ofMinutes(20), clock, app1, cluster1, tester);
    }

    @Test
<<<<<<< HEAD
    public void test_autoscaling_ignores_high_cpu_right_after_generation_change() {
        ApplicationId app1 = AutoscalingMaintainerTester.makeApplicationId("app1");
        ClusterSpec cluster1 = AutoscalingMaintainerTester.containerClusterSpec();
        NodeResources resources = new NodeResources(4, 4, 10, 1);
        ClusterResources min = new ClusterResources(2, 1, resources);
        ClusterResources max = new ClusterResources(20, 1, resources);
        var capacity = Capacity.from(min, max);
        var tester = new AutoscalingMaintainerTester(new MockDeployer.ApplicationContext(app1, cluster1, capacity));

        tester.deploy(app1, cluster1, capacity);
        // fast completion
        tester.addMeasurements(1.0f, 0.3f, 0.3f, 0, 1, app1);
        tester.addMeasurements(1.0f, 0.3f, 0.3f, 0, 1, app1);
        tester.maintainer().maintain();
        assertEquals("Scale up: " + tester.cluster(app1, cluster1).autoscalingStatus(),
                     1,
                     tester.cluster(app1, cluster1).lastScalingEvent().get().generation());

        // fast completion, with initially overloaded cpu
        tester.addMeasurements(3.0f, 0.3f, 0.3f, 1, 1, app1);
        tester.addMeasurements(0.2f, 0.3f, 0.3f, 1, 1, app1);
        tester.maintainer().maintain();
        assertEquals("No autoscaling since we ignore the (first) data point in the warup period",
                     1,
                     tester.cluster(app1, cluster1).lastScalingEvent().get().generation());
=======
    public void test_cd_autoscaling_test() {
        ApplicationId app1 = AutoscalingMaintainerTester.makeApplicationId("app1");
        ClusterSpec cluster1 = AutoscalingMaintainerTester.containerClusterSpec();
        NodeResources resources = new NodeResources(1, 4, 50, 1);
        ClusterResources min = new ClusterResources( 2, 1, resources);
        ClusterResources max = new ClusterResources(3, 1, resources);
        var capacity = Capacity.from(min, max);
        var tester = new AutoscalingMaintainerTester(new Zone(SystemName.cd, Environment.prod, RegionName.from("us-east3")),
                                                     new MockDeployer.ApplicationContext(app1, cluster1, capacity));
        ManualClock clock = tester.clock();

        tester.deploy(app1, cluster1, capacity);
        assertEquals(2,
                     tester.nodeRepository().nodes().list(Node.State.active)
                           .owner(app1)
                           .cluster(cluster1.id())
                           .size());

        autoscale(false, Duration.ofMinutes( 1), Duration.ofMinutes( 5), clock, app1, cluster1, tester);
        assertEquals(3,
                     tester.nodeRepository().nodes().list(Node.State.active)
                           .owner(app1)
                           .cluster(cluster1.id())
                           .size());
    }

    @Test
    public void test_cd_test_not_specifying_node_resources() {
        ApplicationId app1 = AutoscalingMaintainerTester.makeApplicationId("app1");
        ClusterSpec cluster1 = AutoscalingMaintainerTester.containerClusterSpec();
        ClusterResources resources = new ClusterResources( 2, 1, NodeResources.unspecified());
        var capacity = Capacity.from(resources);
        var tester = new AutoscalingMaintainerTester(new Zone(SystemName.cd, Environment.prod, RegionName.from("us-east3")),
                                                     new MockDeployer.ApplicationContext(app1, cluster1, capacity));
        tester.deploy(app1, cluster1, capacity); // Deploy should succeed and allocate the nodes
        assertEquals(2,
                     tester.nodeRepository().nodes().list(Node.State.active)
                           .owner(app1)
                           .cluster(cluster1.id())
                           .size());
>>>>>>> 68dbb0d8
    }

    private void autoscale(boolean down, Duration completionTime, Duration expectedWindow,
                           ManualClock clock, ApplicationId application, ClusterSpec cluster,
                           AutoscalingMaintainerTester tester) {
        long generation = tester.cluster(application, cluster).lastScalingEvent().get().generation();
        tester.maintainer().maintain();
        assertFalse("Not measured to be on the last generation yet",
                    tester.cluster(application, cluster).lastScalingEvent().get().completion().isPresent());

        clock.advance(completionTime);
        float load = down ? 0.1f : 1.0f;
        tester.addMeasurements(load, load, load, generation, 1, application);
        tester.maintainer().maintain();
        assertEvent("Measured completion of the last scaling event, but no new autoscaling yet",
                    generation, Optional.of(clock.instant()),
                    tester.cluster(application, cluster).lastScalingEvent().get());
        if (down)
            clock.advance(expectedWindow.minus(completionTime).plus(expectedWindow.multipliedBy(2)));
        else
            clock.advance(expectedWindow.minus(completionTime));

        tester.addMeasurements(load, load, load, generation, 200, application);
        tester.maintainer().maintain();
        assertEquals("We passed window duration so a new autoscaling is started: " +
                     tester.cluster(application, cluster).autoscalingStatus(),
                     generation + 1,
                     tester.cluster(application, cluster).lastScalingEvent().get().generation());
    }

    private void assertEvent(String explanation,
                             long expectedGeneration, Optional<Instant> expectedCompletion, ScalingEvent event) {
        assertEquals(explanation + ". Generation", expectedGeneration, event.generation());
        assertEquals(explanation + ". Generation " + expectedGeneration + ". Completion",
                     expectedCompletion, event.completion());
    }



}<|MERGE_RESOLUTION|>--- conflicted
+++ resolved
@@ -199,7 +199,6 @@
     }
 
     @Test
-<<<<<<< HEAD
     public void test_autoscaling_ignores_high_cpu_right_after_generation_change() {
         ApplicationId app1 = AutoscalingMaintainerTester.makeApplicationId("app1");
         ClusterSpec cluster1 = AutoscalingMaintainerTester.containerClusterSpec();
@@ -225,7 +224,9 @@
         assertEquals("No autoscaling since we ignore the (first) data point in the warup period",
                      1,
                      tester.cluster(app1, cluster1).lastScalingEvent().get().generation());
-=======
+    }
+
+    @Test
     public void test_cd_autoscaling_test() {
         ApplicationId app1 = AutoscalingMaintainerTester.makeApplicationId("app1");
         ClusterSpec cluster1 = AutoscalingMaintainerTester.containerClusterSpec();
@@ -266,7 +267,6 @@
                            .owner(app1)
                            .cluster(cluster1.id())
                            .size());
->>>>>>> 68dbb0d8
     }
 
     private void autoscale(boolean down, Duration completionTime, Duration expectedWindow,
