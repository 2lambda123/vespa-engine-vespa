--- conflicted
+++ resolved
@@ -58,11 +58,10 @@
     public void deleteContainerStorage(ContainerName containerName) throws IOException {
         PrefixLogger logger = PrefixLogger.getNodeAgentLogger(MaintenanceSchedulerImpl.class, containerName);
 
-<<<<<<< HEAD
         File yVarDir = Maintainer.pathInNodeAdminFromPathInNode(containerName, "/home/y/var").toFile();
-=======
+        PrefixLogger logger = PrefixLogger.getNodeAgentLogger(MaintenanceSchedulerImpl.class, containerName);
+
         File yVarDir = resolveContainerPath(containerName, "/home/y/var");
->>>>>>> 0b1b2c66
         if (yVarDir.exists()) {
             DeleteOldAppData.deleteDirectories(yVarDir.getAbsolutePath(), 0, null);
         }
@@ -73,11 +72,9 @@
             return;
         }
 
-<<<<<<< HEAD
         Path to = Maintainer.pathInNodeAdminToNodeCleanup(containerName);
-=======
+        logger.info("Deleting application storage by moving it from " + from + " to " + to);
         Path to = Maintainer.applicationStoragePathForNodeCleanup(containerName);
->>>>>>> 0b1b2c66
         logger.info("Deleting application storage by moving it from " + from + " to " + to);
         //TODO: move to maintenance JVM
         Files.move(from, to);
