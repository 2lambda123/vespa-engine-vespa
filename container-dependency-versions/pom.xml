<?xml version="1.0" encoding="UTF-8"?>
<!-- Copyright Yahoo. Licensed under the terms of the Apache 2.0 license. See LICENSE in the project root. -->
<project xmlns="http://maven.apache.org/POM/4.0.0" xmlns:xsi="http://www.w3.org/2001/XMLSchema-instance" xsi:schemaLocation="http://maven.apache.org/POM/4.0.0 http://maven.apache.org/maven-v4_0_0.xsd">
    <modelVersion>4.0.0</modelVersion>
    <groupId>com.yahoo.vespa</groupId>
    <artifactId>container-dependency-versions</artifactId>
    <packaging>pom</packaging>
    <version>7-SNAPSHOT</version>
    <name>container-dependency-versions</name>
    <description>Versions for all 3rd party dependencies provided from the Vespa container.</description>
    <url>https://github.com/vespa-engine</url>

    <licenses>
        <license>
            <name>The Apache License, Version 2.0</name>
            <url>http://www.apache.org/licenses/LICENSE-2.0.txt</url>
        </license>
    </licenses>
    <developers>
        <developer>
            <name>Vespa</name>
            <url>https://github.com/vespa-engine</url>
        </developer>
    </developers>
    <scm>
        <connection>scm:git:git@github.com:vespa-engine/vespa.git</connection>
        <developerConnection>scm:git:git@github.com:vespa-engine/vespa.git</developerConnection>
        <url>git@github.com:vespa-engine/vespa.git</url>
    </scm>

    <dependencyManagement>
        <dependencies>
            <dependency>
                <groupId>aopalliance</groupId>
                <artifactId>aopalliance</artifactId>
                <version>${aopalliance.version}</version>
            </dependency>
            <dependency>
                <groupId>com.fasterxml.jackson.core</groupId>
                <artifactId>jackson-annotations</artifactId>
                <version>${jackson2.version}</version>
            </dependency>
            <dependency>
                <groupId>com.fasterxml.jackson.core</groupId>
                <artifactId>jackson-core</artifactId>
                <version>${jackson2.version}</version>
            </dependency>
            <dependency>
                <groupId>com.fasterxml.jackson.core</groupId>
                <artifactId>jackson-databind</artifactId>
                <version>${jackson-databind.version}</version>
            </dependency>
            <dependency>
                <groupId>com.fasterxml.jackson.datatype</groupId>
                <artifactId>jackson-datatype-jdk8</artifactId>
                <version>${jackson2.version}</version>
            </dependency>
            <dependency>
                <groupId>com.fasterxml.jackson.datatype</groupId>
                <artifactId>jackson-datatype-jsr310</artifactId>
                <version>${jackson2.version}</version>
            </dependency>
            <dependency>
                <groupId>com.fasterxml.jackson.jaxrs</groupId>
                <artifactId>jackson-jaxrs-base</artifactId>
                <version>${jackson2.version}</version>
            </dependency>
            <dependency>
                <groupId>com.fasterxml.jackson.jaxrs</groupId>
                <artifactId>jackson-jaxrs-json-provider</artifactId>
                <version>${jackson2.version}</version>
            </dependency>
            <dependency>
                <groupId>com.fasterxml.jackson.module</groupId>
                <artifactId>jackson-module-jaxb-annotations</artifactId>
                <version>${jackson2.version}</version>
            </dependency>
            <dependency>
                <!-- Not provided runtime, but necessary to build with guava in many cases.
                     Guava has an optional dep on this and uses the annotations in some classes. -->
                <groupId>com.google.code.findbugs</groupId>
                <artifactId>jsr305</artifactId>
                <version>${findbugs.version}</version>
            </dependency>
            <dependency>
                <groupId>com.google.guava</groupId>
                <artifactId>guava</artifactId>
                <version>${guava.version}</version>
            </dependency>
            <dependency>
                <groupId>com.google.inject.extensions</groupId>
                <artifactId>guice-assistedinject</artifactId>
                <version>${guice.version}</version>
            </dependency>
            <dependency>
                <groupId>com.google.inject.extensions</groupId>
                <artifactId>guice-multibindings</artifactId>
                <version>${guice.version}</version>
            </dependency>
            <dependency>
                <groupId>com.google.inject</groupId>
                <artifactId>guice</artifactId>
                <version>${guice.version}</version>
            </dependency>
            <dependency>
                <groupId>com.google.inject</groupId>
                <artifactId>guice</artifactId>
                <version>${guice.version}</version>
                <classifier>no_aop</classifier>
            </dependency>
            <dependency>
              <groupId>commons-logging</groupId>
              <artifactId>commons-logging</artifactId>
                <!-- This version is exported by jdisc via jcl-over-slf4j. -->
              <version>1.2</version>
            </dependency>
            <dependency>
                <groupId>javax.annotation</groupId>
                <artifactId>javax.annotation-api</artifactId>
                <version>${javax.annotation-api.version}</version>
            </dependency>
            <dependency>
                <groupId>javax.inject</groupId>
                <artifactId>javax.inject</artifactId>
                <version>${javax.inject.version}</version>
            </dependency>
            <dependency>
                <groupId>javax.servlet</groupId>
              <artifactId>javax.servlet-api</artifactId>
              <version>${javax.servlet-api.version}</version>
            </dependency>
            <dependency>
                <groupId>javax.validation</groupId>
                <artifactId>validation-api</artifactId>
                <version>${javax.validation-api.version}</version>
            </dependency>
            <dependency>
                <groupId>javax.ws.rs</groupId>
                <artifactId>javax.ws.rs-api</artifactId>
                <version>${javax.ws.rs-api.version}</version>
            </dependency>

            <!-- jaxb start -->
            <dependency>
                <!-- Needed by felix -->
                <groupId>javax.xml.bind</groupId>
                <artifactId>jaxb-api</artifactId>
                <version>${jaxb.version}</version>
            </dependency>
            <dependency>
                <!-- Needed by jersey -->
                <groupId>com.sun.xml.bind</groupId>
                <artifactId>jaxb-core</artifactId>
                <version>${jaxb.version}</version>
            </dependency>
            <dependency>
                <!-- Needed by jersey -->
                <groupId>com.sun.xml.bind</groupId>
                <artifactId>jaxb-impl</artifactId>
                <version>${jaxb.version}</version>
            </dependency>
            <dependency>
                <!-- Needed by jersey -->
                <groupId>com.sun.activation</groupId>
                <artifactId>javax.activation</artifactId>
                <version>1.2.0</version>
            </dependency>
            <!-- jaxb end -->

            <dependency>
                <groupId>net.jcip</groupId>
                <artifactId>jcip-annotations</artifactId>
                <version>1.0</version>
            </dependency>
            <dependency>
                <groupId>org.lz4</groupId>
                <artifactId>lz4-java</artifactId>
                <version>${org.lz4.version}</version>
            </dependency>
            <dependency>
                <groupId>org.apache.felix</groupId>
                <artifactId>org.apache.felix.framework</artifactId>
                <version>${felix.version}</version>
            </dependency>
            <dependency>
                <groupId>org.apache.felix</groupId>
                <artifactId>org.apache.felix.log</artifactId>
                <version>${felix.log.version}</version>
            </dependency>
            <dependency>
                <groupId>org.apache.felix</groupId>
                <artifactId>org.apache.felix.main</artifactId>
                <version>${felix.version}</version>
            </dependency>
            <dependency>
                <groupId>org.bouncycastle</groupId>
                <artifactId>bcpkix-jdk15on</artifactId>
                <version>${bouncycastle.version}</version>
            </dependency>
            <dependency>
                <groupId>org.bouncycastle</groupId>
                <artifactId>bcprov-jdk15on</artifactId>
                <version>${bouncycastle.version}</version>
            </dependency>
            <dependency>
                <groupId>org.eclipse.jetty</groupId>
                <artifactId>jetty-http</artifactId>
                <version>${jetty.version}</version>
            </dependency>
            <dependency>
                <groupId>org.eclipse.jetty</groupId>
                <artifactId>jetty-io</artifactId>
                <version>${jetty.version}</version>
            </dependency>
            <dependency>
                <groupId>org.eclipse.jetty</groupId>
                <artifactId>jetty-util</artifactId>
                <version>${jetty.version}</version>
            </dependency>
            <dependency>
                <groupId>org.glassfish.hk2.external</groupId>
                <artifactId>aopalliance-repackaged</artifactId>
                <version>${hk2.version}</version>
            </dependency>
            <dependency>
                <groupId>org.glassfish.hk2.external</groupId>
                <artifactId>javax.inject</artifactId>
                <version>${hk2.version}</version>
            </dependency>
            <dependency>
                <groupId>org.glassfish.hk2</groupId>
                <artifactId>hk2-api</artifactId>
                <version>${hk2.version}</version>
            </dependency>
            <dependency>
                <groupId>org.glassfish.hk2</groupId>
                <artifactId>hk2-locator</artifactId>
                <version>${hk2.version}</version>
            </dependency>
            <dependency>
                <groupId>org.glassfish.hk2</groupId>
                <artifactId>hk2-utils</artifactId>
                <version>${hk2.version}</version>
            </dependency>
            <dependency>
                <groupId>org.glassfish.hk2</groupId>
                <artifactId>osgi-resource-locator</artifactId>
                <version>${hk2.osgi-resource-locator.version}</version>
            </dependency>
            <dependency>
                <groupId>org.glassfish.jersey.bundles.repackaged</groupId>
                <artifactId>jersey-guava</artifactId>
                <version>${jersey2.version}</version>
            </dependency>
            <dependency>
                <groupId>org.glassfish.jersey.core</groupId>
                <artifactId>jersey-client</artifactId>
                <version>${jersey2.version}</version>
            </dependency>
            <dependency>
                <groupId>org.glassfish.jersey.core</groupId>
                <artifactId>jersey-common</artifactId>
                <version>${jersey2.version}</version>
            </dependency>
            <dependency>
                <groupId>org.glassfish.jersey.core</groupId>
                <artifactId>jersey-server</artifactId>
                <version>${jersey2.version}</version>
            </dependency>
            <dependency>
                <groupId>org.glassfish.jersey.ext</groupId>
                <artifactId>jersey-entity-filtering</artifactId>
                <version>${jersey2.version}</version>
            </dependency>
            <dependency>
                <groupId>org.glassfish.jersey.ext</groupId>
                <artifactId>jersey-proxy-client</artifactId>
                <version>${jersey2.version}</version>
            </dependency>
            <dependency>
                <groupId>org.glassfish.jersey.media</groupId>
                <artifactId>jersey-media-json-jackson</artifactId>
                <version>${jersey2.version}</version>
            </dependency>
            <dependency>
                <groupId>org.glassfish.jersey.media</groupId>
                <artifactId>jersey-media-multipart</artifactId>
                <version>${jersey2.version}</version>
            </dependency>
            <dependency>
                <groupId>org.javassist</groupId>
                <artifactId>javassist</artifactId>
                <version>${javassist.version}</version>
            </dependency>
	        <dependency> <!-- TODO Vespa 8: remove as provided dependency -->
                <groupId>org.json</groupId>
                <artifactId>json</artifactId>
                <version>${org.json.version}</version>
            </dependency>
            <dependency>
                <groupId>org.jvnet.mimepull</groupId>
                <artifactId>mimepull</artifactId>
                <version>${mimepull.version}</version>
            </dependency>
            <dependency>
                <groupId>org.slf4j</groupId>
                <artifactId>jcl-over-slf4j</artifactId>
                <version>${slf4j.version}</version>
            </dependency>
            <dependency>
                <groupId>org.slf4j</groupId>
                <artifactId>log4j-over-slf4j</artifactId>
                <version>${slf4j.version}</version>
            </dependency>
            <dependency>
                <groupId>org.slf4j</groupId>
                <artifactId>slf4j-api</artifactId>
                <version>${slf4j.version}</version>
            </dependency>
            <dependency>
                <groupId>org.slf4j</groupId>
                <artifactId>slf4j-jdk14</artifactId>
                <version>${slf4j.version}</version>
            </dependency>
            <dependency>
                <groupId>xml-apis</groupId>
                <artifactId>xml-apis</artifactId>
                <version>${xml-apis.version}</version>
            </dependency>
        </dependencies>
    </dependencyManagement>

    <profiles>
        <profile>
            <id>check-dependency-properties</id>
            <build>
                <plugins>
                    <plugin>
                        <groupId>org.codehaus.mojo</groupId>
                        <artifactId>versions-maven-plugin</artifactId>
                        <version>${versions-maven-plugin.version}</version>
                        <executions>
                            <execution>
                                <phase>verify</phase>
                                <goals>
                                    <goal>display-property-updates</goal>
                                    <goal>property-updates-report</goal>
                                </goals>
                            </execution>
                        </executions>
                    </plugin>
                </plugins>
            </build>
        </profile>
        <profile>
            <id>ossrh-deploy-vespa</id>
            <activation>
                <activeByDefault>false</activeByDefault>
            </activation>
            <properties>
            </properties>
            <build>
                <plugins>
                    <plugin>
                        <groupId>org.apache.maven.plugins</groupId>
                        <artifactId>maven-gpg-plugin</artifactId>
                        <version>${maven.gpg.plugin.version}</version>
                        <executions>
                            <execution>
                                <id>sign-artifacts</id>
                                <phase>verify</phase>
                                <goals>
                                    <goal>sign</goal>
                                </goals>
                            </execution>
                        </executions>
                    </plugin>
                    <plugin>
                        <groupId>org.sonatype.plugins</groupId>
                        <artifactId>nexus-staging-maven-plugin</artifactId>
                        <version>${nexus.staging.maven.plugin.version}</version>
                        <extensions>true</extensions>
                        <configuration>
                            <serverId>ossrh</serverId>
                            <nexusUrl>https://oss.sonatype.org/</nexusUrl>
                        </configuration>
                    </plugin>
                </plugins>
            </build>
            <distributionManagement>
                <snapshotRepository>
                    <id>ossrh</id>
                    <url>${snapshotDeploymentRepository}</url>
                </snapshotRepository>
                <repository>
                    <id>ossrh</id>
                    <url>${releaseDeploymentRepository}</url>
                </repository>
            </distributionManagement>
        </profile>
    </profiles>

    <properties>
        <aopalliance.version>1.0</aopalliance.version>
        <bouncycastle.version>1.68</bouncycastle.version>
<<<<<<< HEAD
        <felix.version>7.0.1</felix.version>
        <felix.log.version>1.0.1</felix.log.version>
=======
        <felix.version>6.0.3</felix.version>
        <felix.log.version>1.0.1</felix.log.version> <!-- TODO Vespa 8: upgrade! -->
>>>>>>> dc28d930
        <findbugs.version>1.3.9</findbugs.version>
        <guava.version>20.0</guava.version>
        <guice.version>3.0</guice.version>
        <javax.inject.version>1</javax.inject.version>
        <javax.servlet-api.version>3.1.0</javax.servlet-api.version>
        <jaxb.version>2.3.0</jaxb.version>
        <jetty.version>9.4.44.v20210927</jetty.version>
        <jetty-alpn.version>1.1.3.v20160715</jetty-alpn.version>
        <org.lz4.version>1.7.1</org.lz4.version>
        <org.json.version>20090211</org.json.version>
        <slf4j.version>1.7.30</slf4j.version>
        <xml-apis.version>1.4.01</xml-apis.version>

        <!-- These must be kept in sync with version used by current jersey2.version. -->
        <!-- MUST be updated each time jersey2 is upgraded! -->
        <!-- Check versions in the properties section of the pom for org/glassfish/jersey/project/ -->
        <!-- and then verify  by doing: ' ls -l vespa/vespa_jersey2/target/dependency' -->
        <hk2.version>2.5.0-b32</hk2.version>
        <hk2.osgi-resource-locator.version>1.0.1</hk2.osgi-resource-locator.version>
        <jackson2.version>2.12.1</jackson2.version>
        <jackson-databind.version>${jackson2.version}</jackson-databind.version>
        <javassist.version>3.20.0-GA</javassist.version>
        <javax.annotation-api.version>1.2</javax.annotation-api.version>
        <javax.validation-api.version>1.1.0.Final</javax.validation-api.version>
        <javax.ws.rs-api.version>2.0.1</javax.ws.rs-api.version>
        <jersey2.version>2.25</jersey2.version>
        <mimepull.version>1.9.6</mimepull.version>

        <!-- Not a dependency. Only included to allow the versions-maven-plugin to check for updates of itself  -->
        <versions-maven-plugin.version>2.7</versions-maven-plugin.version>
    </properties>

</project><|MERGE_RESOLUTION|>--- conflicted
+++ resolved
@@ -403,13 +403,8 @@
     <properties>
         <aopalliance.version>1.0</aopalliance.version>
         <bouncycastle.version>1.68</bouncycastle.version>
-<<<<<<< HEAD
-        <felix.version>7.0.1</felix.version>
-        <felix.log.version>1.0.1</felix.log.version>
-=======
         <felix.version>6.0.3</felix.version>
         <felix.log.version>1.0.1</felix.log.version> <!-- TODO Vespa 8: upgrade! -->
->>>>>>> dc28d930
         <findbugs.version>1.3.9</findbugs.version>
         <guava.version>20.0</guava.version>
         <guice.version>3.0</guice.version>
