// Copyright 2018 Yahoo Holdings. Licensed under the terms of the Apache 2.0 license. See LICENSE in the project root.
package com.yahoo.jdisc.http.server.jetty;

import com.google.common.annotations.Beta;
import com.google.common.util.concurrent.ThreadFactoryBuilder;
import com.google.inject.Inject;
import com.yahoo.component.ComponentId;
import com.yahoo.component.provider.ComponentRegistry;
import com.yahoo.container.logging.AccessLog;
import com.yahoo.jdisc.Metric;
import com.yahoo.jdisc.Metric.Context;
import com.yahoo.jdisc.application.OsgiFramework;
import com.yahoo.jdisc.http.ServerConfig;
import com.yahoo.jdisc.http.ServletPathsConfig;
import com.yahoo.jdisc.http.server.FilterBindings;
import com.yahoo.jdisc.service.AbstractServerProvider;
import com.yahoo.jdisc.service.CurrentContainer;
import org.eclipse.jetty.http.HttpField;
import org.eclipse.jetty.jmx.ConnectorServer;
import org.eclipse.jetty.jmx.MBeanContainer;
import org.eclipse.jetty.server.Connector;
import org.eclipse.jetty.server.Handler;
import org.eclipse.jetty.server.Server;
import org.eclipse.jetty.server.ServerConnectionStatistics;
import org.eclipse.jetty.server.ServerConnector;
import org.eclipse.jetty.server.handler.AbstractHandlerContainer;
import org.eclipse.jetty.server.handler.HandlerCollection;
import org.eclipse.jetty.server.handler.gzip.GzipHandler;
import org.eclipse.jetty.server.handler.gzip.GzipHttpOutputInterceptor;
import org.eclipse.jetty.servlet.FilterHolder;
import org.eclipse.jetty.servlet.ServletContextHandler;
import org.eclipse.jetty.servlet.ServletHolder;
import org.eclipse.jetty.util.log.JavaUtilLog;
import org.eclipse.jetty.util.log.Log;
import org.eclipse.jetty.util.thread.QueuedThreadPool;
import org.osgi.framework.BundleContext;
import org.osgi.framework.InvalidSyntaxException;
import org.osgi.framework.ServiceReference;

import javax.management.remote.JMXServiceURL;
import javax.servlet.DispatcherType;

import java.lang.management.ManagementFactory;
import java.net.BindException;
import java.net.MalformedURLException;
import java.nio.channels.ServerSocketChannel;
import java.util.ArrayList;
import java.util.Collection;
import java.util.EnumSet;
import java.util.HashMap;
import java.util.List;
import java.util.Map;
import java.util.concurrent.ExecutorService;
import java.util.concurrent.Executors;
import java.util.concurrent.ScheduledExecutorService;
import java.util.concurrent.ThreadFactory;
import java.util.concurrent.TimeUnit;
import java.util.logging.Level;
import java.util.logging.Logger;
import java.util.stream.Collectors;

/**
 * @author Simon Thoresen Hult
 * @author bjorncs
 */
@Beta
public class JettyHttpServer extends AbstractServerProvider {

    public interface Metrics {
        String NAME_DIMENSION = "serverName";
        String PORT_DIMENSION = "serverPort";
        String METHOD_DIMENSION = "httpMethod";

        String NUM_OPEN_CONNECTIONS = "serverNumOpenConnections";
        String NUM_CONNECTIONS_OPEN_MAX = "serverConnectionsOpenMax";
        String CONNECTION_DURATION_MAX = "serverConnectionDurationMax";
        String CONNECTION_DURATION_MEAN = "serverConnectionDurationMean";
        String CONNECTION_DURATION_STD_DEV = "serverConnectionDurationStdDev";
        String NUM_PREMATURELY_CLOSED_CONNECTIONS = "jdisc.http.request.prematurely_closed";

        String NUM_BYTES_RECEIVED = "serverBytesReceived";
        String NUM_BYTES_SENT     = "serverBytesSent";
        @Deprecated String MANHATTAN_NUM_BYTES_RECEIVED = "http.in.bytes";
        @Deprecated String MANHATTAN_NUM_BYTES_SENT     = "http.out.bytes";

        String NUM_CONNECTIONS = "serverNumConnections";

        /* For historical reasons, these are all aliases for the same metric. 'jdisc.http' should ideally be the only one. */
        String JDISC_HTTP_REQUESTS = "jdisc.http.requests";
        String NUM_REQUESTS = "serverNumRequests";
        @Deprecated String MANHATTAN_NUM_REQUESTS = "http.requests";

        String NUM_SUCCESSFUL_RESPONSES = "serverNumSuccessfulResponses";
        String NUM_FAILED_RESPONSES = "serverNumFailedResponses";
        String NUM_SUCCESSFUL_WRITES = "serverNumSuccessfulResponseWrites";
        String NUM_FAILED_WRITES = "serverNumFailedResponseWrites";

        String TOTAL_SUCCESSFUL_LATENCY = "serverTotalSuccessfulResponseLatency";
        @Deprecated String MANHATTAN_TOTAL_SUCCESSFUL_LATENCY = "http.latency";
        String TOTAL_FAILED_LATENCY = "serverTotalFailedResponseLatency";
        String TIME_TO_FIRST_BYTE = "serverTimeToFirstByte";
        @Deprecated String MANHATTAN_TIME_TO_FIRST_BYTE = "http.out.firstbytetime";

        String RESPONSES_1XX = "http.status.1xx";
        String RESPONSES_2XX = "http.status.2xx";
        String RESPONSES_3XX = "http.status.3xx";
        String RESPONSES_4XX = "http.status.4xx";
        String RESPONSES_5XX = "http.status.5xx";

        String STARTED_MILLIS = "serverStartedMillis";
        @Deprecated String MANHATTAN_STARTED_MILLIS = "proc.uptime";

        String URI_LENGTH = "jdisc.http.request.uri_length";
        String CONTENT_SIZE = "jdisc.http.request.content_size";
    }

    private final static Logger log = Logger.getLogger(JettyHttpServer.class.getName());
    private final long timeStarted = System.currentTimeMillis();
    private final ExecutorService janitor;
    private final ScheduledExecutorService metricReporterExecutor;
    private final Metric metric;
    private final Server server;
    private final List<Integer> listenedPorts = new ArrayList<>();

    @Inject
    public JettyHttpServer(
            final CurrentContainer container,
            final Metric metric,
            final ServerConfig serverConfig,
            final ServletPathsConfig servletPathsConfig,
            final ThreadFactory threadFactory,
            final FilterBindings filterBindings,
            final ComponentRegistry<ConnectorFactory> connectorFactories,
            final ComponentRegistry<ServletHolder> servletHolders,
            final OsgiFramework osgiFramework,
            final FilterInvoker filterInvoker,
            final AccessLog accessLog) {
        super(container);
        if (connectorFactories.allComponents().isEmpty())
            throw new IllegalArgumentException("No connectors configured.");
        this.metric = metric;

        initializeJettyLogging();

        server = new Server();
        server.setRequestLog(new AccessLogRequestLog(accessLog));
        setupJmx(server, serverConfig);
        ((QueuedThreadPool)server.getThreadPool()).setMaxThreads(serverConfig.maxWorkerThreads());

        for (ConnectorFactory connectorFactory : connectorFactories.allComponents()) {
            ServerSocketChannel preBoundChannel = getChannelFromServiceLayer(connectorFactory.getConnectorConfig().listenPort(), osgiFramework.bundleContext());
            server.addConnector(connectorFactory.createConnector(metric, server, preBoundChannel));
            listenedPorts.add(connectorFactory.getConnectorConfig().listenPort());
        }

        janitor = newJanitor(threadFactory);

        JDiscContext jDiscContext = new JDiscContext(
                filterBindings.getRequestFilters().activate(),
                filterBindings.getResponseFilters().activate(),
                container,
                janitor,
                metric,
                serverConfig);

        ServletHolder jdiscServlet = new ServletHolder(new JDiscHttpServlet(jDiscContext));
        FilterHolder jDiscFilterInvokerFilter = new FilterHolder(new JDiscFilterInvokerFilter(jDiscContext, filterInvoker));

        server.setHandler(
                getHandlerCollection(
                        serverConfig,
                        servletPathsConfig,
                        jdiscServlet,
                        servletHolders,
                        jDiscFilterInvokerFilter));

        int numMetricReporterThreads = 1;
        metricReporterExecutor = Executors.newScheduledThreadPool(
                numMetricReporterThreads,
                new ThreadFactoryBuilder()
                        .setDaemon(true)
                        .setNameFormat(JettyHttpServer.class.getName() + "-MetricReporter-%d")
                        .setThreadFactory(threadFactory)
                        .build()
        );
        metricReporterExecutor.scheduleAtFixedRate(new MetricTask(), 0, 2, TimeUnit.SECONDS);
    }

    private static void initializeJettyLogging() {
        // Note: Jetty is logging stderr if no logger is explicitly configured.
        try {
            Log.setLog(new JavaUtilLog());
        } catch (Exception e) {
            throw new RuntimeException("Unable to initialize logging framework for Jetty");
        }
    }

    private static void setupJmx(Server server, ServerConfig serverConfig) {
        if (serverConfig.jmx().enabled()) {
            System.setProperty("java.rmi.server.hostname", "localhost");
            server.addBean(
                    new MBeanContainer(ManagementFactory.getPlatformMBeanServer()));
            server.addBean(
                    new ConnectorServer(
                            createJmxLoopbackOnlyServiceUrl(serverConfig.jmx().listenPort()),
                            "org.eclipse.jetty.jmx:name=rmiconnectorserver"));
        }
    }

    private static JMXServiceURL createJmxLoopbackOnlyServiceUrl(int port) {
        try {
            return new JMXServiceURL(
                    "rmi", "localhost", port, "/jndi/rmi://localhost:" + port + "/jmxrmi");
        } catch (MalformedURLException e) {
            throw new RuntimeException(e);
        }
    }

    private HandlerCollection getHandlerCollection(
            ServerConfig serverConfig,
            ServletPathsConfig servletPathsConfig,
            ServletHolder jdiscServlet,
            ComponentRegistry<ServletHolder> servletHolders,
            FilterHolder jDiscFilterInvokerFilter) {

        ServletContextHandler servletContextHandler = createServletContextHandler();

        servletHolders.allComponentsById().forEach((id, servlet) -> {
            String path = getServletPath(servletPathsConfig, id);
            servletContextHandler.addServlet(servlet, path);
            servletContextHandler.addFilter(jDiscFilterInvokerFilter, path, EnumSet.allOf(DispatcherType.class));
        });

        servletContextHandler.addServlet(jdiscServlet, "/*");

        GzipHandler gzipHandler = newGzipHandler(serverConfig);
        gzipHandler.setHandler(servletContextHandler);

        HttpResponseStatisticsCollector statisticsCollector = new HttpResponseStatisticsCollector();
        statisticsCollector.setHandler(gzipHandler);

        HandlerCollection handlerCollection = new HandlerCollection();
        handlerCollection.setHandlers(new Handler[] { statisticsCollector });
        return handlerCollection;
    }

    private static String getServletPath(ServletPathsConfig servletPathsConfig, ComponentId id) {
        return "/" + servletPathsConfig.servlets(id.stringValue()).path();
    }

    private ServletContextHandler createServletContextHandler() {
        ServletContextHandler servletContextHandler = new ServletContextHandler(ServletContextHandler.NO_SECURITY | ServletContextHandler.NO_SESSIONS);
        servletContextHandler.setContextPath("/");
        servletContextHandler.setDisplayName(getDisplayName(listenedPorts));
        return servletContextHandler;
    }

    private static String getDisplayName(List<Integer> ports) {
        return ports.stream().map(Object::toString).collect(Collectors.joining(":"));
    }

    private ServerSocketChannel getChannelFromServiceLayer(int listenPort, BundleContext bundleContext) {
        log.log(Level.FINE, "Retrieving channel for port " + listenPort + " from " + bundleContext.getClass().getName());
        Collection<ServiceReference<ServerSocketChannel>> refs;
        final String filter = "(port=" + listenPort + ")";
        try {
            refs = bundleContext.getServiceReferences(ServerSocketChannel.class, filter);
        } catch (InvalidSyntaxException e) {
            throw new IllegalStateException("OSGi framework rejected filter " + filter, e);
        }
        if (refs.isEmpty()) {
            return null;
        }
        if (refs.size() != 1) {
            throw new IllegalStateException("Got more than one service reference for " + ServerSocketChannel.class + " port " + listenPort + ".");
        }
        ServiceReference<ServerSocketChannel> ref = refs.iterator().next();
        return bundleContext.getService(ref);
    }

    private static ExecutorService newJanitor(ThreadFactory factory) {
        int threadPoolSize = Runtime.getRuntime().availableProcessors();
        log.info("Creating janitor executor with " + threadPoolSize + " threads");
        return Executors.newFixedThreadPool(
                threadPoolSize,
                new ThreadFactoryBuilder()
                        .setDaemon(true)
                        .setNameFormat(JettyHttpServer.class.getName() + "-Janitor-%d")
                        .setThreadFactory(factory)
                        .build()
        );
    }

    @Override
    public void start() {
        try {
            server.start();
        } catch (final BindException e) {
            throw new RuntimeException("Failed to start server due to BindExecption. ListenPorts = " + listenedPorts.toString(), e);
        } catch (final Exception e) {
            throw new RuntimeException("Failed to start server.", e);
        }
    }

    @Override
    public void close() {
        try {
            server.stop();
        } catch (final Exception e) {
            log.log(Level.SEVERE, "Server shutdown threw an unexpected exception.", e);
        }

        metricReporterExecutor.shutdown();
        janitor.shutdown();
    }

    public int getListenPort() {
        return ((ServerConnector)server.getConnectors()[0]).getLocalPort();
    }

    private class MetricTask implements Runnable {
        @Override
        public void run() {
            HttpResponseStatisticsCollector statisticsCollector = ((AbstractHandlerContainer) server.getHandler())
                    .getChildHandlerByClass(HttpResponseStatisticsCollector.class);
            if (statisticsCollector == null)
                return;

            setServerMetrics(statisticsCollector);

            for (Connector connector : server.getConnectors()) {
                setConnectorMetrics((JDiscServerConnector)connector);
            }
        }

    }

    @SuppressWarnings("deprecation")
    private void setServerMetrics(HttpResponseStatisticsCollector statisticsCollector) {
        long timeSinceStarted = System.currentTimeMillis() - timeStarted;
        metric.set(Metrics.STARTED_MILLIS, timeSinceStarted, null);
        metric.set(Metrics.MANHATTAN_STARTED_MILLIS, timeSinceStarted, null);

        addResponseMetrics(statisticsCollector);
    }

    private void addResponseMetrics(HttpResponseStatisticsCollector statisticsCollector) {
        Map<String, Map<String, Long>> statistics = statisticsCollector.takeStatisticsByMethod();
        statistics.forEach((httpMethod, statsByResponseType) -> {
            Map<String, Object> dimensions = new HashMap<>();
            dimensions.put(Metrics.METHOD_DIMENSION, httpMethod);
            Context ctx = metric.createContext(dimensions);
            statsByResponseType.forEach((group, value) -> metric.add(group, value, ctx));
        });
    }

    private void setConnectorMetrics(JDiscServerConnector connector) {
        ServerConnectionStatistics statistics = connector.getStatistics();
        metric.set(Metrics.NUM_CONNECTIONS, statistics.getConnectionsTotal(), connector.getConnectorMetricContext());
        metric.set(Metrics.NUM_OPEN_CONNECTIONS, statistics.getConnections(), connector.getConnectorMetricContext());
        metric.set(Metrics.NUM_CONNECTIONS_OPEN_MAX, statistics.getConnectionsMax(), connector.getConnectorMetricContext());
        metric.set(Metrics.CONNECTION_DURATION_MAX, statistics.getConnectionDurationMax(), connector.getConnectorMetricContext());
        metric.set(Metrics.CONNECTION_DURATION_MEAN, statistics.getConnectionDurationMean(), connector.getConnectorMetricContext());
        metric.set(Metrics.CONNECTION_DURATION_STD_DEV, statistics.getConnectionDurationStdDev(), connector.getConnectorMetricContext());
    }

<<<<<<< HEAD
    @SuppressWarnings("deprecation")
=======
    private StatisticsHandler newStatisticsHandler() {
        StatisticsHandler statisticsHandler = new StatisticsHandler();
        statisticsHandler.statsReset();
        return statisticsHandler;
    }

>>>>>>> 203f104c
    private GzipHandler newGzipHandler(ServerConfig serverConfig) {
        GzipHandler gzipHandler = new GzipHandlerWithVaryHeaderFixed();
        gzipHandler.setCompressionLevel(serverConfig.responseCompressionLevel());
        gzipHandler.setInflateBufferSize(8 * 1024);
        gzipHandler.setIncludedMethods("GET", "POST", "PUT", "PATCH");
        return gzipHandler;
    }

    /** A subclass which overrides Jetty's default behavior of including user-agent in the vary field */
    private static class GzipHandlerWithVaryHeaderFixed extends GzipHandler {

        @Override
        public HttpField getVaryField() {
            return GzipHttpOutputInterceptor.VARY_ACCEPT_ENCODING;
        }

    }

}<|MERGE_RESOLUTION|>--- conflicted
+++ resolved
@@ -364,16 +364,6 @@
         metric.set(Metrics.CONNECTION_DURATION_STD_DEV, statistics.getConnectionDurationStdDev(), connector.getConnectorMetricContext());
     }
 
-<<<<<<< HEAD
-    @SuppressWarnings("deprecation")
-=======
-    private StatisticsHandler newStatisticsHandler() {
-        StatisticsHandler statisticsHandler = new StatisticsHandler();
-        statisticsHandler.statsReset();
-        return statisticsHandler;
-    }
-
->>>>>>> 203f104c
     private GzipHandler newGzipHandler(ServerConfig serverConfig) {
         GzipHandler gzipHandler = new GzipHandlerWithVaryHeaderFixed();
         gzipHandler.setCompressionLevel(serverConfig.responseCompressionLevel());
